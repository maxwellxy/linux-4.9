/*
 * Copyright 2007-8 Advanced Micro Devices, Inc.
 * Copyright 2008 Red Hat Inc.
 *
 * Permission is hereby granted, free of charge, to any person obtaining a
 * copy of this software and associated documentation files (the "Software"),
 * to deal in the Software without restriction, including without limitation
 * the rights to use, copy, modify, merge, publish, distribute, sublicense,
 * and/or sell copies of the Software, and to permit persons to whom the
 * Software is furnished to do so, subject to the following conditions:
 *
 * The above copyright notice and this permission notice shall be included in
 * all copies or substantial portions of the Software.
 *
 * THE SOFTWARE IS PROVIDED "AS IS", WITHOUT WARRANTY OF ANY KIND, EXPRESS OR
 * IMPLIED, INCLUDING BUT NOT LIMITED TO THE WARRANTIES OF MERCHANTABILITY,
 * FITNESS FOR A PARTICULAR PURPOSE AND NONINFRINGEMENT.  IN NO EVENT SHALL
 * THE COPYRIGHT HOLDER(S) OR AUTHOR(S) BE LIABLE FOR ANY CLAIM, DAMAGES OR
 * OTHER LIABILITY, WHETHER IN AN ACTION OF CONTRACT, TORT OR OTHERWISE,
 * ARISING FROM, OUT OF OR IN CONNECTION WITH THE SOFTWARE OR THE USE OR
 * OTHER DEALINGS IN THE SOFTWARE.
 *
 * Authors: Dave Airlie
 *          Alex Deucher
 */
#include <drm/drmP.h>
#include <drm/radeon_drm.h>
#include "radeon.h"

#include "atom.h"
#include <asm/div64.h>

#include <linux/pm_runtime.h>
#include <drm/drm_crtc_helper.h>
#include <drm/drm_edid.h>

static void avivo_crtc_load_lut(struct drm_crtc *crtc)
{
	struct radeon_crtc *radeon_crtc = to_radeon_crtc(crtc);
	struct drm_device *dev = crtc->dev;
	struct radeon_device *rdev = dev->dev_private;
	int i;

	DRM_DEBUG_KMS("%d\n", radeon_crtc->crtc_id);
	WREG32(AVIVO_DC_LUTA_CONTROL + radeon_crtc->crtc_offset, 0);

	WREG32(AVIVO_DC_LUTA_BLACK_OFFSET_BLUE + radeon_crtc->crtc_offset, 0);
	WREG32(AVIVO_DC_LUTA_BLACK_OFFSET_GREEN + radeon_crtc->crtc_offset, 0);
	WREG32(AVIVO_DC_LUTA_BLACK_OFFSET_RED + radeon_crtc->crtc_offset, 0);

	WREG32(AVIVO_DC_LUTA_WHITE_OFFSET_BLUE + radeon_crtc->crtc_offset, 0xffff);
	WREG32(AVIVO_DC_LUTA_WHITE_OFFSET_GREEN + radeon_crtc->crtc_offset, 0xffff);
	WREG32(AVIVO_DC_LUTA_WHITE_OFFSET_RED + radeon_crtc->crtc_offset, 0xffff);

	WREG32(AVIVO_DC_LUT_RW_SELECT, radeon_crtc->crtc_id);
	WREG32(AVIVO_DC_LUT_RW_MODE, 0);
	WREG32(AVIVO_DC_LUT_WRITE_EN_MASK, 0x0000003f);

	WREG8(AVIVO_DC_LUT_RW_INDEX, 0);
	for (i = 0; i < 256; i++) {
		WREG32(AVIVO_DC_LUT_30_COLOR,
			     (radeon_crtc->lut_r[i] << 20) |
			     (radeon_crtc->lut_g[i] << 10) |
			     (radeon_crtc->lut_b[i] << 0));
	}

	WREG32(AVIVO_D1GRPH_LUT_SEL + radeon_crtc->crtc_offset, radeon_crtc->crtc_id);
}

static void dce4_crtc_load_lut(struct drm_crtc *crtc)
{
	struct radeon_crtc *radeon_crtc = to_radeon_crtc(crtc);
	struct drm_device *dev = crtc->dev;
	struct radeon_device *rdev = dev->dev_private;
	int i;

	DRM_DEBUG_KMS("%d\n", radeon_crtc->crtc_id);
	WREG32(EVERGREEN_DC_LUT_CONTROL + radeon_crtc->crtc_offset, 0);

	WREG32(EVERGREEN_DC_LUT_BLACK_OFFSET_BLUE + radeon_crtc->crtc_offset, 0);
	WREG32(EVERGREEN_DC_LUT_BLACK_OFFSET_GREEN + radeon_crtc->crtc_offset, 0);
	WREG32(EVERGREEN_DC_LUT_BLACK_OFFSET_RED + radeon_crtc->crtc_offset, 0);

	WREG32(EVERGREEN_DC_LUT_WHITE_OFFSET_BLUE + radeon_crtc->crtc_offset, 0xffff);
	WREG32(EVERGREEN_DC_LUT_WHITE_OFFSET_GREEN + radeon_crtc->crtc_offset, 0xffff);
	WREG32(EVERGREEN_DC_LUT_WHITE_OFFSET_RED + radeon_crtc->crtc_offset, 0xffff);

	WREG32(EVERGREEN_DC_LUT_RW_MODE + radeon_crtc->crtc_offset, 0);
	WREG32(EVERGREEN_DC_LUT_WRITE_EN_MASK + radeon_crtc->crtc_offset, 0x00000007);

	WREG32(EVERGREEN_DC_LUT_RW_INDEX + radeon_crtc->crtc_offset, 0);
	for (i = 0; i < 256; i++) {
		WREG32(EVERGREEN_DC_LUT_30_COLOR + radeon_crtc->crtc_offset,
		       (radeon_crtc->lut_r[i] << 20) |
		       (radeon_crtc->lut_g[i] << 10) |
		       (radeon_crtc->lut_b[i] << 0));
	}
}

static void dce5_crtc_load_lut(struct drm_crtc *crtc)
{
	struct radeon_crtc *radeon_crtc = to_radeon_crtc(crtc);
	struct drm_device *dev = crtc->dev;
	struct radeon_device *rdev = dev->dev_private;
	int i;

	DRM_DEBUG_KMS("%d\n", radeon_crtc->crtc_id);

	WREG32(NI_INPUT_CSC_CONTROL + radeon_crtc->crtc_offset,
	       (NI_INPUT_CSC_GRPH_MODE(NI_INPUT_CSC_BYPASS) |
		NI_INPUT_CSC_OVL_MODE(NI_INPUT_CSC_BYPASS)));
	WREG32(NI_PRESCALE_GRPH_CONTROL + radeon_crtc->crtc_offset,
	       NI_GRPH_PRESCALE_BYPASS);
	WREG32(NI_PRESCALE_OVL_CONTROL + radeon_crtc->crtc_offset,
	       NI_OVL_PRESCALE_BYPASS);
	WREG32(NI_INPUT_GAMMA_CONTROL + radeon_crtc->crtc_offset,
	       (NI_GRPH_INPUT_GAMMA_MODE(NI_INPUT_GAMMA_USE_LUT) |
		NI_OVL_INPUT_GAMMA_MODE(NI_INPUT_GAMMA_USE_LUT)));

	WREG32(EVERGREEN_DC_LUT_CONTROL + radeon_crtc->crtc_offset, 0);

	WREG32(EVERGREEN_DC_LUT_BLACK_OFFSET_BLUE + radeon_crtc->crtc_offset, 0);
	WREG32(EVERGREEN_DC_LUT_BLACK_OFFSET_GREEN + radeon_crtc->crtc_offset, 0);
	WREG32(EVERGREEN_DC_LUT_BLACK_OFFSET_RED + radeon_crtc->crtc_offset, 0);

	WREG32(EVERGREEN_DC_LUT_WHITE_OFFSET_BLUE + radeon_crtc->crtc_offset, 0xffff);
	WREG32(EVERGREEN_DC_LUT_WHITE_OFFSET_GREEN + radeon_crtc->crtc_offset, 0xffff);
	WREG32(EVERGREEN_DC_LUT_WHITE_OFFSET_RED + radeon_crtc->crtc_offset, 0xffff);

	WREG32(EVERGREEN_DC_LUT_RW_MODE + radeon_crtc->crtc_offset, 0);
	WREG32(EVERGREEN_DC_LUT_WRITE_EN_MASK + radeon_crtc->crtc_offset, 0x00000007);

	WREG32(EVERGREEN_DC_LUT_RW_INDEX + radeon_crtc->crtc_offset, 0);
	for (i = 0; i < 256; i++) {
		WREG32(EVERGREEN_DC_LUT_30_COLOR + radeon_crtc->crtc_offset,
		       (radeon_crtc->lut_r[i] << 20) |
		       (radeon_crtc->lut_g[i] << 10) |
		       (radeon_crtc->lut_b[i] << 0));
	}

	WREG32(NI_DEGAMMA_CONTROL + radeon_crtc->crtc_offset,
	       (NI_GRPH_DEGAMMA_MODE(NI_DEGAMMA_BYPASS) |
		NI_OVL_DEGAMMA_MODE(NI_DEGAMMA_BYPASS) |
		NI_ICON_DEGAMMA_MODE(NI_DEGAMMA_BYPASS) |
		NI_CURSOR_DEGAMMA_MODE(NI_DEGAMMA_BYPASS)));
	WREG32(NI_GAMUT_REMAP_CONTROL + radeon_crtc->crtc_offset,
	       (NI_GRPH_GAMUT_REMAP_MODE(NI_GAMUT_REMAP_BYPASS) |
		NI_OVL_GAMUT_REMAP_MODE(NI_GAMUT_REMAP_BYPASS)));
	WREG32(NI_REGAMMA_CONTROL + radeon_crtc->crtc_offset,
	       (NI_GRPH_REGAMMA_MODE(NI_REGAMMA_BYPASS) |
		NI_OVL_REGAMMA_MODE(NI_REGAMMA_BYPASS)));
	WREG32(NI_OUTPUT_CSC_CONTROL + radeon_crtc->crtc_offset,
	       (NI_OUTPUT_CSC_GRPH_MODE(NI_OUTPUT_CSC_BYPASS) |
		NI_OUTPUT_CSC_OVL_MODE(NI_OUTPUT_CSC_BYPASS)));
	/* XXX match this to the depth of the crtc fmt block, move to modeset? */
	WREG32(0x6940 + radeon_crtc->crtc_offset, 0);
	if (ASIC_IS_DCE8(rdev)) {
		/* XXX this only needs to be programmed once per crtc at startup,
		 * not sure where the best place for it is
		 */
		WREG32(CIK_ALPHA_CONTROL + radeon_crtc->crtc_offset,
		       CIK_CURSOR_ALPHA_BLND_ENA);
	}
}

static void legacy_crtc_load_lut(struct drm_crtc *crtc)
{
	struct radeon_crtc *radeon_crtc = to_radeon_crtc(crtc);
	struct drm_device *dev = crtc->dev;
	struct radeon_device *rdev = dev->dev_private;
	int i;
	uint32_t dac2_cntl;

	dac2_cntl = RREG32(RADEON_DAC_CNTL2);
	if (radeon_crtc->crtc_id == 0)
		dac2_cntl &= (uint32_t)~RADEON_DAC2_PALETTE_ACC_CTL;
	else
		dac2_cntl |= RADEON_DAC2_PALETTE_ACC_CTL;
	WREG32(RADEON_DAC_CNTL2, dac2_cntl);

	WREG8(RADEON_PALETTE_INDEX, 0);
	for (i = 0; i < 256; i++) {
		WREG32(RADEON_PALETTE_30_DATA,
			     (radeon_crtc->lut_r[i] << 20) |
			     (radeon_crtc->lut_g[i] << 10) |
			     (radeon_crtc->lut_b[i] << 0));
	}
}

void radeon_crtc_load_lut(struct drm_crtc *crtc)
{
	struct drm_device *dev = crtc->dev;
	struct radeon_device *rdev = dev->dev_private;

	if (!crtc->enabled)
		return;

	if (ASIC_IS_DCE5(rdev))
		dce5_crtc_load_lut(crtc);
	else if (ASIC_IS_DCE4(rdev))
		dce4_crtc_load_lut(crtc);
	else if (ASIC_IS_AVIVO(rdev))
		avivo_crtc_load_lut(crtc);
	else
		legacy_crtc_load_lut(crtc);
}

/** Sets the color ramps on behalf of fbcon */
void radeon_crtc_fb_gamma_set(struct drm_crtc *crtc, u16 red, u16 green,
			      u16 blue, int regno)
{
	struct radeon_crtc *radeon_crtc = to_radeon_crtc(crtc);

	radeon_crtc->lut_r[regno] = red >> 6;
	radeon_crtc->lut_g[regno] = green >> 6;
	radeon_crtc->lut_b[regno] = blue >> 6;
}

/** Gets the color ramps on behalf of fbcon */
void radeon_crtc_fb_gamma_get(struct drm_crtc *crtc, u16 *red, u16 *green,
			      u16 *blue, int regno)
{
	struct radeon_crtc *radeon_crtc = to_radeon_crtc(crtc);

	*red = radeon_crtc->lut_r[regno] << 6;
	*green = radeon_crtc->lut_g[regno] << 6;
	*blue = radeon_crtc->lut_b[regno] << 6;
}

static void radeon_crtc_gamma_set(struct drm_crtc *crtc, u16 *red, u16 *green,
				  u16 *blue, uint32_t start, uint32_t size)
{
	struct radeon_crtc *radeon_crtc = to_radeon_crtc(crtc);
	int end = (start + size > 256) ? 256 : start + size, i;

	/* userspace palettes are always correct as is */
	for (i = start; i < end; i++) {
		radeon_crtc->lut_r[i] = red[i] >> 6;
		radeon_crtc->lut_g[i] = green[i] >> 6;
		radeon_crtc->lut_b[i] = blue[i] >> 6;
	}
	radeon_crtc_load_lut(crtc);
}

static void radeon_crtc_destroy(struct drm_crtc *crtc)
{
	struct radeon_crtc *radeon_crtc = to_radeon_crtc(crtc);

	drm_crtc_cleanup(crtc);
	kfree(radeon_crtc);
}

/*
 * Handle unpin events outside the interrupt handler proper.
 */
static void radeon_unpin_work_func(struct work_struct *__work)
{
	struct radeon_unpin_work *work =
		container_of(__work, struct radeon_unpin_work, work);
	int r;

	/* unpin of the old buffer */
	r = radeon_bo_reserve(work->old_rbo, false);
	if (likely(r == 0)) {
		r = radeon_bo_unpin(work->old_rbo);
		if (unlikely(r != 0)) {
			DRM_ERROR("failed to unpin buffer after flip\n");
		}
		radeon_bo_unreserve(work->old_rbo);
	} else
		DRM_ERROR("failed to reserve buffer after flip\n");

	drm_gem_object_unreference_unlocked(&work->old_rbo->gem_base);
	kfree(work);
}

void radeon_crtc_handle_flip(struct radeon_device *rdev, int crtc_id)
{
	struct radeon_crtc *radeon_crtc = rdev->mode_info.crtcs[crtc_id];
	struct radeon_unpin_work *work;
	unsigned long flags;
	u32 update_pending;
	int vpos, hpos;

	spin_lock_irqsave(&rdev->ddev->event_lock, flags);
	work = radeon_crtc->unpin_work;
	if (work == NULL ||
	    (work->fence && !radeon_fence_signaled(work->fence))) {
		spin_unlock_irqrestore(&rdev->ddev->event_lock, flags);
		return;
	}
	/* New pageflip, or just completion of a previous one? */
	if (!radeon_crtc->deferred_flip_completion) {
		/* do the flip (mmio) */
		update_pending = radeon_page_flip(rdev, crtc_id, work->new_crtc_base);
	} else {
		/* This is just a completion of a flip queued in crtc
		 * at last invocation. Make sure we go directly to
		 * completion routine.
		 */
		update_pending = 0;
		radeon_crtc->deferred_flip_completion = 0;
	}

	/* Has the pageflip already completed in crtc, or is it certain
	 * to complete in this vblank?
	 */
	if (update_pending &&
	    (DRM_SCANOUTPOS_VALID & radeon_get_crtc_scanoutpos(rdev->ddev, crtc_id,
							       &vpos, &hpos, NULL, NULL)) &&
	    ((vpos >= (99 * rdev->mode_info.crtcs[crtc_id]->base.hwmode.crtc_vdisplay)/100) ||
	     (vpos < 0 && !ASIC_IS_AVIVO(rdev)))) {
		/* crtc didn't flip in this target vblank interval,
		 * but flip is pending in crtc. Based on the current
		 * scanout position we know that the current frame is
		 * (nearly) complete and the flip will (likely)
		 * complete before the start of the next frame.
		 */
		update_pending = 0;
	}
	if (update_pending) {
		/* crtc didn't flip in this target vblank interval,
		 * but flip is pending in crtc. It will complete it
		 * in next vblank interval, so complete the flip at
		 * next vblank irq.
		 */
		radeon_crtc->deferred_flip_completion = 1;
		spin_unlock_irqrestore(&rdev->ddev->event_lock, flags);
		return;
	}

	/* Pageflip (will be) certainly completed in this vblank. Clean up. */
	radeon_crtc->unpin_work = NULL;

	/* wakeup userspace */
	if (work->event)
		drm_send_vblank_event(rdev->ddev, crtc_id, work->event);

	spin_unlock_irqrestore(&rdev->ddev->event_lock, flags);

	drm_vblank_put(rdev->ddev, radeon_crtc->crtc_id);
	radeon_fence_unref(&work->fence);
	radeon_post_page_flip(work->rdev, work->crtc_id);
	schedule_work(&work->work);
}

static int radeon_crtc_page_flip(struct drm_crtc *crtc,
				 struct drm_framebuffer *fb,
				 struct drm_pending_vblank_event *event,
				 uint32_t page_flip_flags)
{
	struct drm_device *dev = crtc->dev;
	struct radeon_device *rdev = dev->dev_private;
	struct radeon_crtc *radeon_crtc = to_radeon_crtc(crtc);
	struct radeon_framebuffer *old_radeon_fb;
	struct radeon_framebuffer *new_radeon_fb;
	struct drm_gem_object *obj;
	struct radeon_bo *rbo;
	struct radeon_unpin_work *work;
	unsigned long flags;
	u32 tiling_flags, pitch_pixels;
	u64 base;
	int r;

	work = kzalloc(sizeof *work, GFP_KERNEL);
	if (work == NULL)
		return -ENOMEM;

	work->event = event;
	work->rdev = rdev;
	work->crtc_id = radeon_crtc->crtc_id;
	old_radeon_fb = to_radeon_framebuffer(crtc->fb);
	new_radeon_fb = to_radeon_framebuffer(fb);
	/* schedule unpin of the old buffer */
	obj = old_radeon_fb->obj;
	/* take a reference to the old object */
	drm_gem_object_reference(obj);
	rbo = gem_to_radeon_bo(obj);
	work->old_rbo = rbo;
	obj = new_radeon_fb->obj;
	rbo = gem_to_radeon_bo(obj);

	spin_lock(&rbo->tbo.bdev->fence_lock);
	if (rbo->tbo.sync_obj)
		work->fence = radeon_fence_ref(rbo->tbo.sync_obj);
	spin_unlock(&rbo->tbo.bdev->fence_lock);

	INIT_WORK(&work->work, radeon_unpin_work_func);

	/* We borrow the event spin lock for protecting unpin_work */
	spin_lock_irqsave(&dev->event_lock, flags);
	if (radeon_crtc->unpin_work) {
		DRM_DEBUG_DRIVER("flip queue: crtc already busy\n");
		r = -EBUSY;
		goto unlock_free;
	}
	radeon_crtc->unpin_work = work;
	radeon_crtc->deferred_flip_completion = 0;
	spin_unlock_irqrestore(&dev->event_lock, flags);

	/* pin the new buffer */
	DRM_DEBUG_DRIVER("flip-ioctl() cur_fbo = %p, cur_bbo = %p\n",
			 work->old_rbo, rbo);

	r = radeon_bo_reserve(rbo, false);
	if (unlikely(r != 0)) {
		DRM_ERROR("failed to reserve new rbo buffer before flip\n");
		goto pflip_cleanup;
	}
	/* Only 27 bit offset for legacy CRTC */
	r = radeon_bo_pin_restricted(rbo, RADEON_GEM_DOMAIN_VRAM,
				     ASIC_IS_AVIVO(rdev) ? 0 : 1 << 27, &base);
	if (unlikely(r != 0)) {
		radeon_bo_unreserve(rbo);
		r = -EINVAL;
		DRM_ERROR("failed to pin new rbo buffer before flip\n");
		goto pflip_cleanup;
	}
	radeon_bo_get_tiling_flags(rbo, &tiling_flags, NULL);
	radeon_bo_unreserve(rbo);

	if (!ASIC_IS_AVIVO(rdev)) {
		/* crtc offset is from display base addr not FB location */
		base -= radeon_crtc->legacy_display_base_addr;
		pitch_pixels = fb->pitches[0] / (fb->bits_per_pixel / 8);

		if (tiling_flags & RADEON_TILING_MACRO) {
			if (ASIC_IS_R300(rdev)) {
				base &= ~0x7ff;
			} else {
				int byteshift = fb->bits_per_pixel >> 4;
				int tile_addr = (((crtc->y >> 3) * pitch_pixels +  crtc->x) >> (8 - byteshift)) << 11;
				base += tile_addr + ((crtc->x << byteshift) % 256) + ((crtc->y % 8) << 8);
			}
		} else {
			int offset = crtc->y * pitch_pixels + crtc->x;
			switch (fb->bits_per_pixel) {
			case 8:
			default:
				offset *= 1;
				break;
			case 15:
			case 16:
				offset *= 2;
				break;
			case 24:
				offset *= 3;
				break;
			case 32:
				offset *= 4;
				break;
			}
			base += offset;
		}
		base &= ~7;
	}

	spin_lock_irqsave(&dev->event_lock, flags);
	work->new_crtc_base = base;
	spin_unlock_irqrestore(&dev->event_lock, flags);

	/* update crtc fb */
	crtc->fb = fb;

	r = drm_vblank_get(dev, radeon_crtc->crtc_id);
	if (r) {
		DRM_ERROR("failed to get vblank before flip\n");
		goto pflip_cleanup1;
	}

	/* set the proper interrupt */
	radeon_pre_page_flip(rdev, radeon_crtc->crtc_id);

	return 0;

pflip_cleanup1:
	if (unlikely(radeon_bo_reserve(rbo, false) != 0)) {
		DRM_ERROR("failed to reserve new rbo in error path\n");
		goto pflip_cleanup;
	}
	if (unlikely(radeon_bo_unpin(rbo) != 0)) {
		DRM_ERROR("failed to unpin new rbo in error path\n");
	}
	radeon_bo_unreserve(rbo);

pflip_cleanup:
	spin_lock_irqsave(&dev->event_lock, flags);
	radeon_crtc->unpin_work = NULL;
unlock_free:
	spin_unlock_irqrestore(&dev->event_lock, flags);
	drm_gem_object_unreference_unlocked(old_radeon_fb->obj);
	radeon_fence_unref(&work->fence);
	kfree(work);

	return r;
}

static int
radeon_crtc_set_config(struct drm_mode_set *set)
{
	struct drm_device *dev;
	struct radeon_device *rdev;
	struct drm_crtc *crtc;
	bool active = false;
	int ret;

	if (!set || !set->crtc)
		return -EINVAL;

	dev = set->crtc->dev;

	ret = pm_runtime_get_sync(dev->dev);
	if (ret < 0)
		return ret;

	ret = drm_crtc_helper_set_config(set);

	list_for_each_entry(crtc, &dev->mode_config.crtc_list, head)
		if (crtc->enabled)
			active = true;

	pm_runtime_mark_last_busy(dev->dev);

	rdev = dev->dev_private;
	/* if we have active crtcs and we don't have a power ref,
	   take the current one */
	if (active && !rdev->have_disp_power_ref) {
		rdev->have_disp_power_ref = true;
		return ret;
	}
	/* if we have no active crtcs, then drop the power ref
	   we got before */
	if (!active && rdev->have_disp_power_ref) {
		pm_runtime_put_autosuspend(dev->dev);
		rdev->have_disp_power_ref = false;
	}

	/* drop the power reference we got coming in here */
	pm_runtime_put_autosuspend(dev->dev);
	return ret;
}
static const struct drm_crtc_funcs radeon_crtc_funcs = {
	.cursor_set = radeon_crtc_cursor_set,
	.cursor_move = radeon_crtc_cursor_move,
	.gamma_set = radeon_crtc_gamma_set,
	.set_config = radeon_crtc_set_config,
	.destroy = radeon_crtc_destroy,
	.page_flip = radeon_crtc_page_flip,
};

static void radeon_crtc_init(struct drm_device *dev, int index)
{
	struct radeon_device *rdev = dev->dev_private;
	struct radeon_crtc *radeon_crtc;
	int i;

	radeon_crtc = kzalloc(sizeof(struct radeon_crtc) + (RADEONFB_CONN_LIMIT * sizeof(struct drm_connector *)), GFP_KERNEL);
	if (radeon_crtc == NULL)
		return;

	drm_crtc_init(dev, &radeon_crtc->base, &radeon_crtc_funcs);

	drm_mode_crtc_set_gamma_size(&radeon_crtc->base, 256);
	radeon_crtc->crtc_id = index;
	rdev->mode_info.crtcs[index] = radeon_crtc;

	if (rdev->family >= CHIP_BONAIRE) {
		radeon_crtc->max_cursor_width = CIK_CURSOR_WIDTH;
		radeon_crtc->max_cursor_height = CIK_CURSOR_HEIGHT;
	} else {
		radeon_crtc->max_cursor_width = CURSOR_WIDTH;
		radeon_crtc->max_cursor_height = CURSOR_HEIGHT;
	}

#if 0
	radeon_crtc->mode_set.crtc = &radeon_crtc->base;
	radeon_crtc->mode_set.connectors = (struct drm_connector **)(radeon_crtc + 1);
	radeon_crtc->mode_set.num_connectors = 0;
#endif

	for (i = 0; i < 256; i++) {
		radeon_crtc->lut_r[i] = i << 2;
		radeon_crtc->lut_g[i] = i << 2;
		radeon_crtc->lut_b[i] = i << 2;
	}

	if (rdev->is_atom_bios && (ASIC_IS_AVIVO(rdev) || radeon_r4xx_atom))
		radeon_atombios_init_crtc(dev, radeon_crtc);
	else
		radeon_legacy_init_crtc(dev, radeon_crtc);
}

static const char *encoder_names[38] = {
	"NONE",
	"INTERNAL_LVDS",
	"INTERNAL_TMDS1",
	"INTERNAL_TMDS2",
	"INTERNAL_DAC1",
	"INTERNAL_DAC2",
	"INTERNAL_SDVOA",
	"INTERNAL_SDVOB",
	"SI170B",
	"CH7303",
	"CH7301",
	"INTERNAL_DVO1",
	"EXTERNAL_SDVOA",
	"EXTERNAL_SDVOB",
	"TITFP513",
	"INTERNAL_LVTM1",
	"VT1623",
	"HDMI_SI1930",
	"HDMI_INTERNAL",
	"INTERNAL_KLDSCP_TMDS1",
	"INTERNAL_KLDSCP_DVO1",
	"INTERNAL_KLDSCP_DAC1",
	"INTERNAL_KLDSCP_DAC2",
	"SI178",
	"MVPU_FPGA",
	"INTERNAL_DDI",
	"VT1625",
	"HDMI_SI1932",
	"DP_AN9801",
	"DP_DP501",
	"INTERNAL_UNIPHY",
	"INTERNAL_KLDSCP_LVTMA",
	"INTERNAL_UNIPHY1",
	"INTERNAL_UNIPHY2",
	"NUTMEG",
	"TRAVIS",
	"INTERNAL_VCE",
	"INTERNAL_UNIPHY3",
};

static const char *hpd_names[6] = {
	"HPD1",
	"HPD2",
	"HPD3",
	"HPD4",
	"HPD5",
	"HPD6",
};

static void radeon_print_display_setup(struct drm_device *dev)
{
	struct drm_connector *connector;
	struct radeon_connector *radeon_connector;
	struct drm_encoder *encoder;
	struct radeon_encoder *radeon_encoder;
	uint32_t devices;
	int i = 0;

	DRM_INFO("Radeon Display Connectors\n");
	list_for_each_entry(connector, &dev->mode_config.connector_list, head) {
		radeon_connector = to_radeon_connector(connector);
		DRM_INFO("Connector %d:\n", i);
		DRM_INFO("  %s\n", drm_get_connector_name(connector));
		if (radeon_connector->hpd.hpd != RADEON_HPD_NONE)
			DRM_INFO("  %s\n", hpd_names[radeon_connector->hpd.hpd]);
		if (radeon_connector->ddc_bus) {
			DRM_INFO("  DDC: 0x%x 0x%x 0x%x 0x%x 0x%x 0x%x 0x%x 0x%x\n",
				 radeon_connector->ddc_bus->rec.mask_clk_reg,
				 radeon_connector->ddc_bus->rec.mask_data_reg,
				 radeon_connector->ddc_bus->rec.a_clk_reg,
				 radeon_connector->ddc_bus->rec.a_data_reg,
				 radeon_connector->ddc_bus->rec.en_clk_reg,
				 radeon_connector->ddc_bus->rec.en_data_reg,
				 radeon_connector->ddc_bus->rec.y_clk_reg,
				 radeon_connector->ddc_bus->rec.y_data_reg);
			if (radeon_connector->router.ddc_valid)
				DRM_INFO("  DDC Router 0x%x/0x%x\n",
					 radeon_connector->router.ddc_mux_control_pin,
					 radeon_connector->router.ddc_mux_state);
			if (radeon_connector->router.cd_valid)
				DRM_INFO("  Clock/Data Router 0x%x/0x%x\n",
					 radeon_connector->router.cd_mux_control_pin,
					 radeon_connector->router.cd_mux_state);
		} else {
			if (connector->connector_type == DRM_MODE_CONNECTOR_VGA ||
			    connector->connector_type == DRM_MODE_CONNECTOR_DVII ||
			    connector->connector_type == DRM_MODE_CONNECTOR_DVID ||
			    connector->connector_type == DRM_MODE_CONNECTOR_DVIA ||
			    connector->connector_type == DRM_MODE_CONNECTOR_HDMIA ||
			    connector->connector_type == DRM_MODE_CONNECTOR_HDMIB)
				DRM_INFO("  DDC: no ddc bus - possible BIOS bug - please report to xorg-driver-ati@lists.x.org\n");
		}
		DRM_INFO("  Encoders:\n");
		list_for_each_entry(encoder, &dev->mode_config.encoder_list, head) {
			radeon_encoder = to_radeon_encoder(encoder);
			devices = radeon_encoder->devices & radeon_connector->devices;
			if (devices) {
				if (devices & ATOM_DEVICE_CRT1_SUPPORT)
					DRM_INFO("    CRT1: %s\n", encoder_names[radeon_encoder->encoder_id]);
				if (devices & ATOM_DEVICE_CRT2_SUPPORT)
					DRM_INFO("    CRT2: %s\n", encoder_names[radeon_encoder->encoder_id]);
				if (devices & ATOM_DEVICE_LCD1_SUPPORT)
					DRM_INFO("    LCD1: %s\n", encoder_names[radeon_encoder->encoder_id]);
				if (devices & ATOM_DEVICE_DFP1_SUPPORT)
					DRM_INFO("    DFP1: %s\n", encoder_names[radeon_encoder->encoder_id]);
				if (devices & ATOM_DEVICE_DFP2_SUPPORT)
					DRM_INFO("    DFP2: %s\n", encoder_names[radeon_encoder->encoder_id]);
				if (devices & ATOM_DEVICE_DFP3_SUPPORT)
					DRM_INFO("    DFP3: %s\n", encoder_names[radeon_encoder->encoder_id]);
				if (devices & ATOM_DEVICE_DFP4_SUPPORT)
					DRM_INFO("    DFP4: %s\n", encoder_names[radeon_encoder->encoder_id]);
				if (devices & ATOM_DEVICE_DFP5_SUPPORT)
					DRM_INFO("    DFP5: %s\n", encoder_names[radeon_encoder->encoder_id]);
				if (devices & ATOM_DEVICE_DFP6_SUPPORT)
					DRM_INFO("    DFP6: %s\n", encoder_names[radeon_encoder->encoder_id]);
				if (devices & ATOM_DEVICE_TV1_SUPPORT)
					DRM_INFO("    TV1: %s\n", encoder_names[radeon_encoder->encoder_id]);
				if (devices & ATOM_DEVICE_CV_SUPPORT)
					DRM_INFO("    CV: %s\n", encoder_names[radeon_encoder->encoder_id]);
			}
		}
		i++;
	}
}

static bool radeon_setup_enc_conn(struct drm_device *dev)
{
	struct radeon_device *rdev = dev->dev_private;
	bool ret = false;

	if (rdev->bios) {
		if (rdev->is_atom_bios) {
			ret = radeon_get_atom_connector_info_from_supported_devices_table(dev);
			if (ret == false)
				ret = radeon_get_atom_connector_info_from_object_table(dev);
		} else {
			ret = radeon_get_legacy_connector_info_from_bios(dev);
			if (ret == false)
				ret = radeon_get_legacy_connector_info_from_table(dev);
		}
	} else {
		if (!ASIC_IS_AVIVO(rdev))
			ret = radeon_get_legacy_connector_info_from_table(dev);
	}
	if (ret) {
		radeon_setup_encoder_clones(dev);
		radeon_print_display_setup(dev);
	}

	return ret;
}

int radeon_ddc_get_modes(struct radeon_connector *radeon_connector)
{
	struct drm_device *dev = radeon_connector->base.dev;
	struct radeon_device *rdev = dev->dev_private;
	int ret = 0;

	/* on hw with routers, select right port */
	if (radeon_connector->router.ddc_valid)
		radeon_router_select_ddc_port(radeon_connector);

	if (radeon_connector_encoder_get_dp_bridge_encoder_id(&radeon_connector->base) !=
	    ENCODER_OBJECT_ID_NONE) {
		struct radeon_connector_atom_dig *dig = radeon_connector->con_priv;

		if (dig->dp_i2c_bus)
			radeon_connector->edid = drm_get_edid(&radeon_connector->base,
							      &dig->dp_i2c_bus->adapter);
	} else if ((radeon_connector->base.connector_type == DRM_MODE_CONNECTOR_DisplayPort) ||
		   (radeon_connector->base.connector_type == DRM_MODE_CONNECTOR_eDP)) {
		struct radeon_connector_atom_dig *dig = radeon_connector->con_priv;

		if ((dig->dp_sink_type == CONNECTOR_OBJECT_ID_DISPLAYPORT ||
		     dig->dp_sink_type == CONNECTOR_OBJECT_ID_eDP) && dig->dp_i2c_bus)
			radeon_connector->edid = drm_get_edid(&radeon_connector->base,
							      &dig->dp_i2c_bus->adapter);
		else if (radeon_connector->ddc_bus && !radeon_connector->edid)
			radeon_connector->edid = drm_get_edid(&radeon_connector->base,
							      &radeon_connector->ddc_bus->adapter);
	} else {
		if (radeon_connector->ddc_bus && !radeon_connector->edid)
			radeon_connector->edid = drm_get_edid(&radeon_connector->base,
							      &radeon_connector->ddc_bus->adapter);
	}

	if (!radeon_connector->edid) {
		if (rdev->is_atom_bios) {
			/* some laptops provide a hardcoded edid in rom for LCDs */
			if (((radeon_connector->base.connector_type == DRM_MODE_CONNECTOR_LVDS) ||
			     (radeon_connector->base.connector_type == DRM_MODE_CONNECTOR_eDP)))
				radeon_connector->edid = radeon_bios_get_hardcoded_edid(rdev);
		} else
			/* some servers provide a hardcoded edid in rom for KVMs */
			radeon_connector->edid = radeon_bios_get_hardcoded_edid(rdev);
	}
	if (radeon_connector->edid) {
		drm_mode_connector_update_edid_property(&radeon_connector->base, radeon_connector->edid);
		ret = drm_add_edid_modes(&radeon_connector->base, radeon_connector->edid);
		return ret;
	}
	drm_mode_connector_update_edid_property(&radeon_connector->base, NULL);
	return 0;
}

/* avivo */
static void avivo_get_fb_div(struct radeon_pll *pll,
			     u32 target_clock,
			     u32 post_div,
			     u32 ref_div,
			     u32 *fb_div,
			     u32 *frac_fb_div)
{
	u32 tmp = post_div * ref_div;

	tmp *= target_clock;
	*fb_div = tmp / pll->reference_freq;
	*frac_fb_div = tmp % pll->reference_freq;

        if (*fb_div > pll->max_feedback_div)
		*fb_div = pll->max_feedback_div;
        else if (*fb_div < pll->min_feedback_div)
                *fb_div = pll->min_feedback_div;
}

static u32 avivo_get_post_div(struct radeon_pll *pll,
			      u32 target_clock)
{
	u32 vco, post_div, tmp;

	if (pll->flags & RADEON_PLL_USE_POST_DIV)
		return pll->post_div;

	if (pll->flags & RADEON_PLL_PREFER_MINM_OVER_MAXP) {
		if (pll->flags & RADEON_PLL_IS_LCD)
			vco = pll->lcd_pll_out_min;
		else
			vco = pll->pll_out_min;
	} else {
		if (pll->flags & RADEON_PLL_IS_LCD)
			vco = pll->lcd_pll_out_max;
		else
			vco = pll->pll_out_max;
	}

	post_div = vco / target_clock;
	tmp = vco % target_clock;

	if (pll->flags & RADEON_PLL_PREFER_MINM_OVER_MAXP) {
		if (tmp)
			post_div++;
	} else {
		if (!tmp)
			post_div--;
	}

	if (post_div > pll->max_post_div)
		post_div = pll->max_post_div;
	else if (post_div < pll->min_post_div)
		post_div = pll->min_post_div;

	return post_div;
}

#define MAX_TOLERANCE 10

void radeon_compute_pll_avivo(struct radeon_pll *pll,
			      u32 freq,
			      u32 *dot_clock_p,
			      u32 *fb_div_p,
			      u32 *frac_fb_div_p,
			      u32 *ref_div_p,
			      u32 *post_div_p)
{
	u32 target_clock = freq / 10;
	u32 post_div = avivo_get_post_div(pll, target_clock);
	u32 ref_div = pll->min_ref_div;
	u32 fb_div = 0, frac_fb_div = 0, tmp;

	if (pll->flags & RADEON_PLL_USE_REF_DIV)
		ref_div = pll->reference_div;

	if (pll->flags & RADEON_PLL_USE_FRAC_FB_DIV) {
		avivo_get_fb_div(pll, target_clock, post_div, ref_div, &fb_div, &frac_fb_div);
		frac_fb_div = (100 * frac_fb_div) / pll->reference_freq;
		if (frac_fb_div >= 5) {
			frac_fb_div -= 5;
			frac_fb_div = frac_fb_div / 10;
			frac_fb_div++;
		}
		if (frac_fb_div >= 10) {
			fb_div++;
			frac_fb_div = 0;
		}
	} else {
		while (ref_div <= pll->max_ref_div) {
			avivo_get_fb_div(pll, target_clock, post_div, ref_div,
					 &fb_div, &frac_fb_div);
			if (frac_fb_div >= (pll->reference_freq / 2))
				fb_div++;
			frac_fb_div = 0;
			tmp = (pll->reference_freq * fb_div) / (post_div * ref_div);
			tmp = (tmp * 10000) / target_clock;

			if (tmp > (10000 + MAX_TOLERANCE))
				ref_div++;
			else if (tmp >= (10000 - MAX_TOLERANCE))
				break;
			else
				ref_div++;
		}
	}

	*dot_clock_p = ((pll->reference_freq * fb_div * 10) + (pll->reference_freq * frac_fb_div)) /
		(ref_div * post_div * 10);
	*fb_div_p = fb_div;
	*frac_fb_div_p = frac_fb_div;
	*ref_div_p = ref_div;
	*post_div_p = post_div;
	DRM_DEBUG_KMS("%d, pll dividers - fb: %d.%d ref: %d, post %d\n",
		      *dot_clock_p, fb_div, frac_fb_div, ref_div, post_div);
}

/* pre-avivo */
static inline uint32_t radeon_div(uint64_t n, uint32_t d)
{
	uint64_t mod;

	n += d / 2;

	mod = do_div(n, d);
	return n;
}

void radeon_compute_pll_legacy(struct radeon_pll *pll,
			       uint64_t freq,
			       uint32_t *dot_clock_p,
			       uint32_t *fb_div_p,
			       uint32_t *frac_fb_div_p,
			       uint32_t *ref_div_p,
			       uint32_t *post_div_p)
{
	uint32_t min_ref_div = pll->min_ref_div;
	uint32_t max_ref_div = pll->max_ref_div;
	uint32_t min_post_div = pll->min_post_div;
	uint32_t max_post_div = pll->max_post_div;
	uint32_t min_fractional_feed_div = 0;
	uint32_t max_fractional_feed_div = 0;
	uint32_t best_vco = pll->best_vco;
	uint32_t best_post_div = 1;
	uint32_t best_ref_div = 1;
	uint32_t best_feedback_div = 1;
	uint32_t best_frac_feedback_div = 0;
	uint32_t best_freq = -1;
	uint32_t best_error = 0xffffffff;
	uint32_t best_vco_diff = 1;
	uint32_t post_div;
	u32 pll_out_min, pll_out_max;

	DRM_DEBUG_KMS("PLL freq %llu %u %u\n", freq, pll->min_ref_div, pll->max_ref_div);
	freq = freq * 1000;

	if (pll->flags & RADEON_PLL_IS_LCD) {
		pll_out_min = pll->lcd_pll_out_min;
		pll_out_max = pll->lcd_pll_out_max;
	} else {
		pll_out_min = pll->pll_out_min;
		pll_out_max = pll->pll_out_max;
	}

	if (pll_out_min > 64800)
		pll_out_min = 64800;

	if (pll->flags & RADEON_PLL_USE_REF_DIV)
		min_ref_div = max_ref_div = pll->reference_div;
	else {
		while (min_ref_div < max_ref_div-1) {
			uint32_t mid = (min_ref_div + max_ref_div) / 2;
			uint32_t pll_in = pll->reference_freq / mid;
			if (pll_in < pll->pll_in_min)
				max_ref_div = mid;
			else if (pll_in > pll->pll_in_max)
				min_ref_div = mid;
			else
				break;
		}
	}

	if (pll->flags & RADEON_PLL_USE_POST_DIV)
		min_post_div = max_post_div = pll->post_div;

	if (pll->flags & RADEON_PLL_USE_FRAC_FB_DIV) {
		min_fractional_feed_div = pll->min_frac_feedback_div;
		max_fractional_feed_div = pll->max_frac_feedback_div;
	}

	for (post_div = max_post_div; post_div >= min_post_div; --post_div) {
		uint32_t ref_div;

		if ((pll->flags & RADEON_PLL_NO_ODD_POST_DIV) && (post_div & 1))
			continue;

		/* legacy radeons only have a few post_divs */
		if (pll->flags & RADEON_PLL_LEGACY) {
			if ((post_div == 5) ||
			    (post_div == 7) ||
			    (post_div == 9) ||
			    (post_div == 10) ||
			    (post_div == 11) ||
			    (post_div == 13) ||
			    (post_div == 14) ||
			    (post_div == 15))
				continue;
		}

		for (ref_div = min_ref_div; ref_div <= max_ref_div; ++ref_div) {
			uint32_t feedback_div, current_freq = 0, error, vco_diff;
			uint32_t pll_in = pll->reference_freq / ref_div;
			uint32_t min_feed_div = pll->min_feedback_div;
			uint32_t max_feed_div = pll->max_feedback_div + 1;

			if (pll_in < pll->pll_in_min || pll_in > pll->pll_in_max)
				continue;

			while (min_feed_div < max_feed_div) {
				uint32_t vco;
				uint32_t min_frac_feed_div = min_fractional_feed_div;
				uint32_t max_frac_feed_div = max_fractional_feed_div + 1;
				uint32_t frac_feedback_div;
				uint64_t tmp;

				feedback_div = (min_feed_div + max_feed_div) / 2;

				tmp = (uint64_t)pll->reference_freq * feedback_div;
				vco = radeon_div(tmp, ref_div);

				if (vco < pll_out_min) {
					min_feed_div = feedback_div + 1;
					continue;
				} else if (vco > pll_out_max) {
					max_feed_div = feedback_div;
					continue;
				}

				while (min_frac_feed_div < max_frac_feed_div) {
					frac_feedback_div = (min_frac_feed_div + max_frac_feed_div) / 2;
					tmp = (uint64_t)pll->reference_freq * 10000 * feedback_div;
					tmp += (uint64_t)pll->reference_freq * 1000 * frac_feedback_div;
					current_freq = radeon_div(tmp, ref_div * post_div);

					if (pll->flags & RADEON_PLL_PREFER_CLOSEST_LOWER) {
						if (freq < current_freq)
							error = 0xffffffff;
						else
							error = freq - current_freq;
					} else
						error = abs(current_freq - freq);
					vco_diff = abs(vco - best_vco);

					if ((best_vco == 0 && error < best_error) ||
					    (best_vco != 0 &&
					     ((best_error > 100 && error < best_error - 100) ||
					      (abs(error - best_error) < 100 && vco_diff < best_vco_diff)))) {
						best_post_div = post_div;
						best_ref_div = ref_div;
						best_feedback_div = feedback_div;
						best_frac_feedback_div = frac_feedback_div;
						best_freq = current_freq;
						best_error = error;
						best_vco_diff = vco_diff;
					} else if (current_freq == freq) {
						if (best_freq == -1) {
							best_post_div = post_div;
							best_ref_div = ref_div;
							best_feedback_div = feedback_div;
							best_frac_feedback_div = frac_feedback_div;
							best_freq = current_freq;
							best_error = error;
							best_vco_diff = vco_diff;
						} else if (((pll->flags & RADEON_PLL_PREFER_LOW_REF_DIV) && (ref_div < best_ref_div)) ||
							   ((pll->flags & RADEON_PLL_PREFER_HIGH_REF_DIV) && (ref_div > best_ref_div)) ||
							   ((pll->flags & RADEON_PLL_PREFER_LOW_FB_DIV) && (feedback_div < best_feedback_div)) ||
							   ((pll->flags & RADEON_PLL_PREFER_HIGH_FB_DIV) && (feedback_div > best_feedback_div)) ||
							   ((pll->flags & RADEON_PLL_PREFER_LOW_POST_DIV) && (post_div < best_post_div)) ||
							   ((pll->flags & RADEON_PLL_PREFER_HIGH_POST_DIV) && (post_div > best_post_div))) {
							best_post_div = post_div;
							best_ref_div = ref_div;
							best_feedback_div = feedback_div;
							best_frac_feedback_div = frac_feedback_div;
							best_freq = current_freq;
							best_error = error;
							best_vco_diff = vco_diff;
						}
					}
					if (current_freq < freq)
						min_frac_feed_div = frac_feedback_div + 1;
					else
						max_frac_feed_div = frac_feedback_div;
				}
				if (current_freq < freq)
					min_feed_div = feedback_div + 1;
				else
					max_feed_div = feedback_div;
			}
		}
	}

	*dot_clock_p = best_freq / 10000;
	*fb_div_p = best_feedback_div;
	*frac_fb_div_p = best_frac_feedback_div;
	*ref_div_p = best_ref_div;
	*post_div_p = best_post_div;
	DRM_DEBUG_KMS("%lld %d, pll dividers - fb: %d.%d ref: %d, post %d\n",
		      (long long)freq,
		      best_freq / 1000, best_feedback_div, best_frac_feedback_div,
		      best_ref_div, best_post_div);

}

static void radeon_user_framebuffer_destroy(struct drm_framebuffer *fb)
{
	struct radeon_framebuffer *radeon_fb = to_radeon_framebuffer(fb);

	if (radeon_fb->obj) {
		drm_gem_object_unreference_unlocked(radeon_fb->obj);
	}
	drm_framebuffer_cleanup(fb);
	kfree(radeon_fb);
}

static int radeon_user_framebuffer_create_handle(struct drm_framebuffer *fb,
						  struct drm_file *file_priv,
						  unsigned int *handle)
{
	struct radeon_framebuffer *radeon_fb = to_radeon_framebuffer(fb);

	return drm_gem_handle_create(file_priv, radeon_fb->obj, handle);
}

static const struct drm_framebuffer_funcs radeon_fb_funcs = {
	.destroy = radeon_user_framebuffer_destroy,
	.create_handle = radeon_user_framebuffer_create_handle,
};

int
radeon_framebuffer_init(struct drm_device *dev,
			struct radeon_framebuffer *rfb,
			struct drm_mode_fb_cmd2 *mode_cmd,
			struct drm_gem_object *obj)
{
	int ret;
	rfb->obj = obj;
	drm_helper_mode_fill_fb_struct(&rfb->base, mode_cmd);
	ret = drm_framebuffer_init(dev, &rfb->base, &radeon_fb_funcs);
	if (ret) {
		rfb->obj = NULL;
		return ret;
	}
	return 0;
}

static struct drm_framebuffer *
radeon_user_framebuffer_create(struct drm_device *dev,
			       struct drm_file *file_priv,
			       struct drm_mode_fb_cmd2 *mode_cmd)
{
	struct drm_gem_object *obj;
	struct radeon_framebuffer *radeon_fb;
	int ret;

	obj = drm_gem_object_lookup(dev, file_priv, mode_cmd->handles[0]);
	if (obj ==  NULL) {
		dev_err(&dev->pdev->dev, "No GEM object associated to handle 0x%08X, "
			"can't create framebuffer\n", mode_cmd->handles[0]);
		return ERR_PTR(-ENOENT);
	}

	radeon_fb = kzalloc(sizeof(*radeon_fb), GFP_KERNEL);
	if (radeon_fb == NULL) {
		drm_gem_object_unreference_unlocked(obj);
		return ERR_PTR(-ENOMEM);
	}

	ret = radeon_framebuffer_init(dev, radeon_fb, mode_cmd, obj);
	if (ret) {
		kfree(radeon_fb);
		drm_gem_object_unreference_unlocked(obj);
		return ERR_PTR(ret);
	}

	return &radeon_fb->base;
}

static void radeon_output_poll_changed(struct drm_device *dev)
{
	struct radeon_device *rdev = dev->dev_private;
	radeon_fb_output_poll_changed(rdev);
}

static const struct drm_mode_config_funcs radeon_mode_funcs = {
	.fb_create = radeon_user_framebuffer_create,
	.output_poll_changed = radeon_output_poll_changed
};

static struct drm_prop_enum_list radeon_tmds_pll_enum_list[] =
{	{ 0, "driver" },
	{ 1, "bios" },
};

static struct drm_prop_enum_list radeon_tv_std_enum_list[] =
{	{ TV_STD_NTSC, "ntsc" },
	{ TV_STD_PAL, "pal" },
	{ TV_STD_PAL_M, "pal-m" },
	{ TV_STD_PAL_60, "pal-60" },
	{ TV_STD_NTSC_J, "ntsc-j" },
	{ TV_STD_SCART_PAL, "scart-pal" },
	{ TV_STD_PAL_CN, "pal-cn" },
	{ TV_STD_SECAM, "secam" },
};

static struct drm_prop_enum_list radeon_underscan_enum_list[] =
{	{ UNDERSCAN_OFF, "off" },
	{ UNDERSCAN_ON, "on" },
	{ UNDERSCAN_AUTO, "auto" },
};

static struct drm_prop_enum_list radeon_audio_enum_list[] =
{	{ RADEON_AUDIO_DISABLE, "off" },
	{ RADEON_AUDIO_ENABLE, "on" },
	{ RADEON_AUDIO_AUTO, "auto" },
};

<<<<<<< HEAD
=======
/* XXX support different dither options? spatial, temporal, both, etc. */
static struct drm_prop_enum_list radeon_dither_enum_list[] =
{	{ RADEON_FMT_DITHER_DISABLE, "off" },
	{ RADEON_FMT_DITHER_ENABLE, "on" },
};

>>>>>>> d8ec26d7
static int radeon_modeset_create_props(struct radeon_device *rdev)
{
	int sz;

	if (rdev->is_atom_bios) {
		rdev->mode_info.coherent_mode_property =
			drm_property_create_range(rdev->ddev, 0 , "coherent", 0, 1);
		if (!rdev->mode_info.coherent_mode_property)
			return -ENOMEM;
	}

	if (!ASIC_IS_AVIVO(rdev)) {
		sz = ARRAY_SIZE(radeon_tmds_pll_enum_list);
		rdev->mode_info.tmds_pll_property =
			drm_property_create_enum(rdev->ddev, 0,
					    "tmds_pll",
					    radeon_tmds_pll_enum_list, sz);
	}

	rdev->mode_info.load_detect_property =
		drm_property_create_range(rdev->ddev, 0, "load detection", 0, 1);
	if (!rdev->mode_info.load_detect_property)
		return -ENOMEM;

	drm_mode_create_scaling_mode_property(rdev->ddev);

	sz = ARRAY_SIZE(radeon_tv_std_enum_list);
	rdev->mode_info.tv_std_property =
		drm_property_create_enum(rdev->ddev, 0,
				    "tv standard",
				    radeon_tv_std_enum_list, sz);

	sz = ARRAY_SIZE(radeon_underscan_enum_list);
	rdev->mode_info.underscan_property =
		drm_property_create_enum(rdev->ddev, 0,
				    "underscan",
				    radeon_underscan_enum_list, sz);

	rdev->mode_info.underscan_hborder_property =
		drm_property_create_range(rdev->ddev, 0,
					"underscan hborder", 0, 128);
	if (!rdev->mode_info.underscan_hborder_property)
		return -ENOMEM;

	rdev->mode_info.underscan_vborder_property =
		drm_property_create_range(rdev->ddev, 0,
					"underscan vborder", 0, 128);
	if (!rdev->mode_info.underscan_vborder_property)
		return -ENOMEM;

	sz = ARRAY_SIZE(radeon_audio_enum_list);
	rdev->mode_info.audio_property =
		drm_property_create_enum(rdev->ddev, 0,
					 "audio",
					 radeon_audio_enum_list, sz);

<<<<<<< HEAD
=======
	sz = ARRAY_SIZE(radeon_dither_enum_list);
	rdev->mode_info.dither_property =
		drm_property_create_enum(rdev->ddev, 0,
					 "dither",
					 radeon_dither_enum_list, sz);

>>>>>>> d8ec26d7
	return 0;
}

void radeon_update_display_priority(struct radeon_device *rdev)
{
	/* adjustment options for the display watermarks */
	if ((radeon_disp_priority == 0) || (radeon_disp_priority > 2)) {
		/* set display priority to high for r3xx, rv515 chips
		 * this avoids flickering due to underflow to the
		 * display controllers during heavy acceleration.
		 * Don't force high on rs4xx igp chips as it seems to
		 * affect the sound card.  See kernel bug 15982.
		 */
		if ((ASIC_IS_R300(rdev) || (rdev->family == CHIP_RV515)) &&
		    !(rdev->flags & RADEON_IS_IGP))
			rdev->disp_priority = 2;
		else
			rdev->disp_priority = 0;
	} else
		rdev->disp_priority = radeon_disp_priority;

}

/*
 * Allocate hdmi structs and determine register offsets
 */
static void radeon_afmt_init(struct radeon_device *rdev)
{
	int i;

	for (i = 0; i < RADEON_MAX_AFMT_BLOCKS; i++)
		rdev->mode_info.afmt[i] = NULL;

	if (ASIC_IS_NODCE(rdev)) {
		/* nothing to do */
	} else if (ASIC_IS_DCE4(rdev)) {
		static uint32_t eg_offsets[] = {
			EVERGREEN_CRTC0_REGISTER_OFFSET,
			EVERGREEN_CRTC1_REGISTER_OFFSET,
			EVERGREEN_CRTC2_REGISTER_OFFSET,
			EVERGREEN_CRTC3_REGISTER_OFFSET,
			EVERGREEN_CRTC4_REGISTER_OFFSET,
			EVERGREEN_CRTC5_REGISTER_OFFSET,
			0x13830 - 0x7030,
		};
		int num_afmt;

		/* DCE8 has 7 audio blocks tied to DIG encoders */
		/* DCE6 has 6 audio blocks tied to DIG encoders */
		/* DCE4/5 has 6 audio blocks tied to DIG encoders */
		/* DCE4.1 has 2 audio blocks tied to DIG encoders */
		if (ASIC_IS_DCE8(rdev))
			num_afmt = 7;
		else if (ASIC_IS_DCE6(rdev))
			num_afmt = 6;
		else if (ASIC_IS_DCE5(rdev))
			num_afmt = 6;
		else if (ASIC_IS_DCE41(rdev))
			num_afmt = 2;
		else /* DCE4 */
			num_afmt = 6;

		BUG_ON(num_afmt > ARRAY_SIZE(eg_offsets));
		for (i = 0; i < num_afmt; i++) {
			rdev->mode_info.afmt[i] = kzalloc(sizeof(struct radeon_afmt), GFP_KERNEL);
			if (rdev->mode_info.afmt[i]) {
				rdev->mode_info.afmt[i]->offset = eg_offsets[i];
				rdev->mode_info.afmt[i]->id = i;
			}
		}
	} else if (ASIC_IS_DCE3(rdev)) {
		/* DCE3.x has 2 audio blocks tied to DIG encoders */
		rdev->mode_info.afmt[0] = kzalloc(sizeof(struct radeon_afmt), GFP_KERNEL);
		if (rdev->mode_info.afmt[0]) {
			rdev->mode_info.afmt[0]->offset = DCE3_HDMI_OFFSET0;
			rdev->mode_info.afmt[0]->id = 0;
		}
		rdev->mode_info.afmt[1] = kzalloc(sizeof(struct radeon_afmt), GFP_KERNEL);
		if (rdev->mode_info.afmt[1]) {
			rdev->mode_info.afmt[1]->offset = DCE3_HDMI_OFFSET1;
			rdev->mode_info.afmt[1]->id = 1;
		}
	} else if (ASIC_IS_DCE2(rdev)) {
		/* DCE2 has at least 1 routable audio block */
		rdev->mode_info.afmt[0] = kzalloc(sizeof(struct radeon_afmt), GFP_KERNEL);
		if (rdev->mode_info.afmt[0]) {
			rdev->mode_info.afmt[0]->offset = DCE2_HDMI_OFFSET0;
			rdev->mode_info.afmt[0]->id = 0;
		}
		/* r6xx has 2 routable audio blocks */
		if (rdev->family >= CHIP_R600) {
			rdev->mode_info.afmt[1] = kzalloc(sizeof(struct radeon_afmt), GFP_KERNEL);
			if (rdev->mode_info.afmt[1]) {
				rdev->mode_info.afmt[1]->offset = DCE2_HDMI_OFFSET1;
				rdev->mode_info.afmt[1]->id = 1;
			}
		}
	}
}

static void radeon_afmt_fini(struct radeon_device *rdev)
{
	int i;

	for (i = 0; i < RADEON_MAX_AFMT_BLOCKS; i++) {
		kfree(rdev->mode_info.afmt[i]);
		rdev->mode_info.afmt[i] = NULL;
	}
}

int radeon_modeset_init(struct radeon_device *rdev)
{
	int i;
	int ret;

	drm_mode_config_init(rdev->ddev);
	rdev->mode_info.mode_config_initialized = true;

	rdev->ddev->mode_config.funcs = &radeon_mode_funcs;

	if (ASIC_IS_DCE5(rdev)) {
		rdev->ddev->mode_config.max_width = 16384;
		rdev->ddev->mode_config.max_height = 16384;
	} else if (ASIC_IS_AVIVO(rdev)) {
		rdev->ddev->mode_config.max_width = 8192;
		rdev->ddev->mode_config.max_height = 8192;
	} else {
		rdev->ddev->mode_config.max_width = 4096;
		rdev->ddev->mode_config.max_height = 4096;
	}

	rdev->ddev->mode_config.preferred_depth = 24;
	rdev->ddev->mode_config.prefer_shadow = 1;

	rdev->ddev->mode_config.fb_base = rdev->mc.aper_base;

	ret = radeon_modeset_create_props(rdev);
	if (ret) {
		return ret;
	}

	/* init i2c buses */
	radeon_i2c_init(rdev);

	/* check combios for a valid hardcoded EDID - Sun servers */
	if (!rdev->is_atom_bios) {
		/* check for hardcoded EDID in BIOS */
		radeon_combios_check_hardcoded_edid(rdev);
	}

	/* allocate crtcs */
	for (i = 0; i < rdev->num_crtc; i++) {
		radeon_crtc_init(rdev->ddev, i);
	}

	/* okay we should have all the bios connectors */
	ret = radeon_setup_enc_conn(rdev->ddev);
	if (!ret) {
		return ret;
	}

	/* init dig PHYs, disp eng pll */
	if (rdev->is_atom_bios) {
		radeon_atom_encoder_init(rdev);
		radeon_atom_disp_eng_pll_init(rdev);
	}

	/* initialize hpd */
	radeon_hpd_init(rdev);

	/* setup afmt */
	radeon_afmt_init(rdev);

	/* Initialize power management */
	radeon_pm_init(rdev);

	radeon_fbdev_init(rdev);
	drm_kms_helper_poll_init(rdev->ddev);

	return 0;
}

void radeon_modeset_fini(struct radeon_device *rdev)
{
	radeon_fbdev_fini(rdev);
	kfree(rdev->mode_info.bios_hardcoded_edid);
	radeon_pm_fini(rdev);

	if (rdev->mode_info.mode_config_initialized) {
		radeon_afmt_fini(rdev);
		drm_kms_helper_poll_fini(rdev->ddev);
		radeon_hpd_fini(rdev);
		drm_mode_config_cleanup(rdev->ddev);
		rdev->mode_info.mode_config_initialized = false;
	}
	/* free i2c buses */
	radeon_i2c_fini(rdev);
}

static bool is_hdtv_mode(const struct drm_display_mode *mode)
{
	/* try and guess if this is a tv or a monitor */
	if ((mode->vdisplay == 480 && mode->hdisplay == 720) || /* 480p */
	    (mode->vdisplay == 576) || /* 576p */
	    (mode->vdisplay == 720) || /* 720p */
	    (mode->vdisplay == 1080)) /* 1080p */
		return true;
	else
		return false;
}

bool radeon_crtc_scaling_mode_fixup(struct drm_crtc *crtc,
				const struct drm_display_mode *mode,
				struct drm_display_mode *adjusted_mode)
{
	struct drm_device *dev = crtc->dev;
	struct radeon_device *rdev = dev->dev_private;
	struct drm_encoder *encoder;
	struct radeon_crtc *radeon_crtc = to_radeon_crtc(crtc);
	struct radeon_encoder *radeon_encoder;
	struct drm_connector *connector;
	struct radeon_connector *radeon_connector;
	bool first = true;
	u32 src_v = 1, dst_v = 1;
	u32 src_h = 1, dst_h = 1;

	radeon_crtc->h_border = 0;
	radeon_crtc->v_border = 0;

	list_for_each_entry(encoder, &dev->mode_config.encoder_list, head) {
		if (encoder->crtc != crtc)
			continue;
		radeon_encoder = to_radeon_encoder(encoder);
		connector = radeon_get_connector_for_encoder(encoder);
		radeon_connector = to_radeon_connector(connector);

		if (first) {
			/* set scaling */
			if (radeon_encoder->rmx_type == RMX_OFF)
				radeon_crtc->rmx_type = RMX_OFF;
			else if (mode->hdisplay < radeon_encoder->native_mode.hdisplay ||
				 mode->vdisplay < radeon_encoder->native_mode.vdisplay)
				radeon_crtc->rmx_type = radeon_encoder->rmx_type;
			else
				radeon_crtc->rmx_type = RMX_OFF;
			/* copy native mode */
			memcpy(&radeon_crtc->native_mode,
			       &radeon_encoder->native_mode,
				sizeof(struct drm_display_mode));
			src_v = crtc->mode.vdisplay;
			dst_v = radeon_crtc->native_mode.vdisplay;
			src_h = crtc->mode.hdisplay;
			dst_h = radeon_crtc->native_mode.hdisplay;

			/* fix up for overscan on hdmi */
			if (ASIC_IS_AVIVO(rdev) &&
			    (!(mode->flags & DRM_MODE_FLAG_INTERLACE)) &&
			    ((radeon_encoder->underscan_type == UNDERSCAN_ON) ||
			     ((radeon_encoder->underscan_type == UNDERSCAN_AUTO) &&
			      drm_detect_hdmi_monitor(radeon_connector->edid) &&
			      is_hdtv_mode(mode)))) {
				if (radeon_encoder->underscan_hborder != 0)
					radeon_crtc->h_border = radeon_encoder->underscan_hborder;
				else
					radeon_crtc->h_border = (mode->hdisplay >> 5) + 16;
				if (radeon_encoder->underscan_vborder != 0)
					radeon_crtc->v_border = radeon_encoder->underscan_vborder;
				else
					radeon_crtc->v_border = (mode->vdisplay >> 5) + 16;
				radeon_crtc->rmx_type = RMX_FULL;
				src_v = crtc->mode.vdisplay;
				dst_v = crtc->mode.vdisplay - (radeon_crtc->v_border * 2);
				src_h = crtc->mode.hdisplay;
				dst_h = crtc->mode.hdisplay - (radeon_crtc->h_border * 2);
			}
			first = false;
		} else {
			if (radeon_crtc->rmx_type != radeon_encoder->rmx_type) {
				/* WARNING: Right now this can't happen but
				 * in the future we need to check that scaling
				 * are consistent across different encoder
				 * (ie all encoder can work with the same
				 *  scaling).
				 */
				DRM_ERROR("Scaling not consistent across encoder.\n");
				return false;
			}
		}
	}
	if (radeon_crtc->rmx_type != RMX_OFF) {
		fixed20_12 a, b;
		a.full = dfixed_const(src_v);
		b.full = dfixed_const(dst_v);
		radeon_crtc->vsc.full = dfixed_div(a, b);
		a.full = dfixed_const(src_h);
		b.full = dfixed_const(dst_h);
		radeon_crtc->hsc.full = dfixed_div(a, b);
	} else {
		radeon_crtc->vsc.full = dfixed_const(1);
		radeon_crtc->hsc.full = dfixed_const(1);
	}
	return true;
}

/*
 * Retrieve current video scanout position of crtc on a given gpu, and
 * an optional accurate timestamp of when query happened.
 *
 * \param dev Device to query.
 * \param crtc Crtc to query.
 * \param *vpos Location where vertical scanout position should be stored.
 * \param *hpos Location where horizontal scanout position should go.
 * \param *stime Target location for timestamp taken immediately before
 *               scanout position query. Can be NULL to skip timestamp.
 * \param *etime Target location for timestamp taken immediately after
 *               scanout position query. Can be NULL to skip timestamp.
 *
 * Returns vpos as a positive number while in active scanout area.
 * Returns vpos as a negative number inside vblank, counting the number
 * of scanlines to go until end of vblank, e.g., -1 means "one scanline
 * until start of active scanout / end of vblank."
 *
 * \return Flags, or'ed together as follows:
 *
 * DRM_SCANOUTPOS_VALID = Query successful.
 * DRM_SCANOUTPOS_INVBL = Inside vblank.
 * DRM_SCANOUTPOS_ACCURATE = Returned position is accurate. A lack of
 * this flag means that returned position may be offset by a constant but
 * unknown small number of scanlines wrt. real scanout position.
 *
 */
int radeon_get_crtc_scanoutpos(struct drm_device *dev, int crtc, int *vpos, int *hpos,
			       ktime_t *stime, ktime_t *etime)
{
	u32 stat_crtc = 0, vbl = 0, position = 0;
	int vbl_start, vbl_end, vtotal, ret = 0;
	bool in_vbl = true;

	struct radeon_device *rdev = dev->dev_private;

	/* preempt_disable_rt() should go right here in PREEMPT_RT patchset. */

	/* Get optional system timestamp before query. */
	if (stime)
		*stime = ktime_get();

	if (ASIC_IS_DCE4(rdev)) {
		if (crtc == 0) {
			vbl = RREG32(EVERGREEN_CRTC_V_BLANK_START_END +
				     EVERGREEN_CRTC0_REGISTER_OFFSET);
			position = RREG32(EVERGREEN_CRTC_STATUS_POSITION +
					  EVERGREEN_CRTC0_REGISTER_OFFSET);
			ret |= DRM_SCANOUTPOS_VALID;
		}
		if (crtc == 1) {
			vbl = RREG32(EVERGREEN_CRTC_V_BLANK_START_END +
				     EVERGREEN_CRTC1_REGISTER_OFFSET);
			position = RREG32(EVERGREEN_CRTC_STATUS_POSITION +
					  EVERGREEN_CRTC1_REGISTER_OFFSET);
			ret |= DRM_SCANOUTPOS_VALID;
		}
		if (crtc == 2) {
			vbl = RREG32(EVERGREEN_CRTC_V_BLANK_START_END +
				     EVERGREEN_CRTC2_REGISTER_OFFSET);
			position = RREG32(EVERGREEN_CRTC_STATUS_POSITION +
					  EVERGREEN_CRTC2_REGISTER_OFFSET);
			ret |= DRM_SCANOUTPOS_VALID;
		}
		if (crtc == 3) {
			vbl = RREG32(EVERGREEN_CRTC_V_BLANK_START_END +
				     EVERGREEN_CRTC3_REGISTER_OFFSET);
			position = RREG32(EVERGREEN_CRTC_STATUS_POSITION +
					  EVERGREEN_CRTC3_REGISTER_OFFSET);
			ret |= DRM_SCANOUTPOS_VALID;
		}
		if (crtc == 4) {
			vbl = RREG32(EVERGREEN_CRTC_V_BLANK_START_END +
				     EVERGREEN_CRTC4_REGISTER_OFFSET);
			position = RREG32(EVERGREEN_CRTC_STATUS_POSITION +
					  EVERGREEN_CRTC4_REGISTER_OFFSET);
			ret |= DRM_SCANOUTPOS_VALID;
		}
		if (crtc == 5) {
			vbl = RREG32(EVERGREEN_CRTC_V_BLANK_START_END +
				     EVERGREEN_CRTC5_REGISTER_OFFSET);
			position = RREG32(EVERGREEN_CRTC_STATUS_POSITION +
					  EVERGREEN_CRTC5_REGISTER_OFFSET);
			ret |= DRM_SCANOUTPOS_VALID;
		}
	} else if (ASIC_IS_AVIVO(rdev)) {
		if (crtc == 0) {
			vbl = RREG32(AVIVO_D1CRTC_V_BLANK_START_END);
			position = RREG32(AVIVO_D1CRTC_STATUS_POSITION);
			ret |= DRM_SCANOUTPOS_VALID;
		}
		if (crtc == 1) {
			vbl = RREG32(AVIVO_D2CRTC_V_BLANK_START_END);
			position = RREG32(AVIVO_D2CRTC_STATUS_POSITION);
			ret |= DRM_SCANOUTPOS_VALID;
		}
	} else {
		/* Pre-AVIVO: Different encoding of scanout pos and vblank interval. */
		if (crtc == 0) {
			/* Assume vbl_end == 0, get vbl_start from
			 * upper 16 bits.
			 */
			vbl = (RREG32(RADEON_CRTC_V_TOTAL_DISP) &
				RADEON_CRTC_V_DISP) >> RADEON_CRTC_V_DISP_SHIFT;
			/* Only retrieve vpos from upper 16 bits, set hpos == 0. */
			position = (RREG32(RADEON_CRTC_VLINE_CRNT_VLINE) >> 16) & RADEON_CRTC_V_TOTAL;
			stat_crtc = RREG32(RADEON_CRTC_STATUS);
			if (!(stat_crtc & 1))
				in_vbl = false;

			ret |= DRM_SCANOUTPOS_VALID;
		}
		if (crtc == 1) {
			vbl = (RREG32(RADEON_CRTC2_V_TOTAL_DISP) &
				RADEON_CRTC_V_DISP) >> RADEON_CRTC_V_DISP_SHIFT;
			position = (RREG32(RADEON_CRTC2_VLINE_CRNT_VLINE) >> 16) & RADEON_CRTC_V_TOTAL;
			stat_crtc = RREG32(RADEON_CRTC2_STATUS);
			if (!(stat_crtc & 1))
				in_vbl = false;

			ret |= DRM_SCANOUTPOS_VALID;
		}
	}

	/* Get optional system timestamp after query. */
	if (etime)
		*etime = ktime_get();

	/* preempt_enable_rt() should go right here in PREEMPT_RT patchset. */

	/* Decode into vertical and horizontal scanout position. */
	*vpos = position & 0x1fff;
	*hpos = (position >> 16) & 0x1fff;

	/* Valid vblank area boundaries from gpu retrieved? */
	if (vbl > 0) {
		/* Yes: Decode. */
		ret |= DRM_SCANOUTPOS_ACCURATE;
		vbl_start = vbl & 0x1fff;
		vbl_end = (vbl >> 16) & 0x1fff;
	}
	else {
		/* No: Fake something reasonable which gives at least ok results. */
		vbl_start = rdev->mode_info.crtcs[crtc]->base.hwmode.crtc_vdisplay;
		vbl_end = 0;
	}

	/* Test scanout position against vblank region. */
	if ((*vpos < vbl_start) && (*vpos >= vbl_end))
		in_vbl = false;

	/* Check if inside vblank area and apply corrective offsets:
	 * vpos will then be >=0 in video scanout area, but negative
	 * within vblank area, counting down the number of lines until
	 * start of scanout.
	 */

	/* Inside "upper part" of vblank area? Apply corrective offset if so: */
	if (in_vbl && (*vpos >= vbl_start)) {
		vtotal = rdev->mode_info.crtcs[crtc]->base.hwmode.crtc_vtotal;
		*vpos = *vpos - vtotal;
	}

	/* Correct for shifted end of vbl at vbl_end. */
	*vpos = *vpos - vbl_end;

	/* In vblank? */
	if (in_vbl)
		ret |= DRM_SCANOUTPOS_INVBL;

	return ret;
}<|MERGE_RESOLUTION|>--- conflicted
+++ resolved
@@ -1223,15 +1223,12 @@
 	{ RADEON_AUDIO_AUTO, "auto" },
 };
 
-<<<<<<< HEAD
-=======
 /* XXX support different dither options? spatial, temporal, both, etc. */
 static struct drm_prop_enum_list radeon_dither_enum_list[] =
 {	{ RADEON_FMT_DITHER_DISABLE, "off" },
 	{ RADEON_FMT_DITHER_ENABLE, "on" },
 };
 
->>>>>>> d8ec26d7
 static int radeon_modeset_create_props(struct radeon_device *rdev)
 {
 	int sz;
@@ -1288,15 +1285,12 @@
 					 "audio",
 					 radeon_audio_enum_list, sz);
 
-<<<<<<< HEAD
-=======
 	sz = ARRAY_SIZE(radeon_dither_enum_list);
 	rdev->mode_info.dither_property =
 		drm_property_create_enum(rdev->ddev, 0,
 					 "dither",
 					 radeon_dither_enum_list, sz);
 
->>>>>>> d8ec26d7
 	return 0;
 }
 
