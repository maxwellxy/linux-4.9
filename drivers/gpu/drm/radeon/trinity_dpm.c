/*
 * Copyright 2012 Advanced Micro Devices, Inc.
 *
 * Permission is hereby granted, free of charge, to any person obtaining a
 * copy of this software and associated documentation files (the "Software"),
 * to deal in the Software without restriction, including without limitation
 * the rights to use, copy, modify, merge, publish, distribute, sublicense,
 * and/or sell copies of the Software, and to permit persons to whom the
 * Software is furnished to do so, subject to the following conditions:
 *
 * The above copyright notice and this permission notice shall be included in
 * all copies or substantial portions of the Software.
 *
 * THE SOFTWARE IS PROVIDED "AS IS", WITHOUT WARRANTY OF ANY KIND, EXPRESS OR
 * IMPLIED, INCLUDING BUT NOT LIMITED TO THE WARRANTIES OF MERCHANTABILITY,
 * FITNESS FOR A PARTICULAR PURPOSE AND NONINFRINGEMENT.  IN NO EVENT SHALL
 * THE COPYRIGHT HOLDER(S) OR AUTHOR(S) BE LIABLE FOR ANY CLAIM, DAMAGES OR
 * OTHER LIABILITY, WHETHER IN AN ACTION OF CONTRACT, TORT OR OTHERWISE,
 * ARISING FROM, OUT OF OR IN CONNECTION WITH THE SOFTWARE OR THE USE OR
 * OTHER DEALINGS IN THE SOFTWARE.
 *
 */

#include "drmP.h"
#include "radeon.h"
#include "trinityd.h"
#include "r600_dpm.h"
#include "trinity_dpm.h"
#include <linux/seq_file.h>

#define TRINITY_MAX_DEEPSLEEP_DIVIDER_ID 5
#define TRINITY_MINIMUM_ENGINE_CLOCK 800
#define SCLK_MIN_DIV_INTV_SHIFT     12
#define TRINITY_DISPCLK_BYPASS_THRESHOLD 10000

#ifndef TRINITY_MGCG_SEQUENCE
#define TRINITY_MGCG_SEQUENCE  100

static const u32 trinity_mgcg_shls_default[] =
{
	/* Register, Value, Mask */
	0x0000802c, 0xc0000000, 0xffffffff,
	0x00003fc4, 0xc0000000, 0xffffffff,
	0x00005448, 0x00000100, 0xffffffff,
	0x000055e4, 0x00000100, 0xffffffff,
	0x0000160c, 0x00000100, 0xffffffff,
	0x00008984, 0x06000100, 0xffffffff,
	0x0000c164, 0x00000100, 0xffffffff,
	0x00008a18, 0x00000100, 0xffffffff,
	0x0000897c, 0x06000100, 0xffffffff,
	0x00008b28, 0x00000100, 0xffffffff,
	0x00009144, 0x00800200, 0xffffffff,
	0x00009a60, 0x00000100, 0xffffffff,
	0x00009868, 0x00000100, 0xffffffff,
	0x00008d58, 0x00000100, 0xffffffff,
	0x00009510, 0x00000100, 0xffffffff,
	0x0000949c, 0x00000100, 0xffffffff,
	0x00009654, 0x00000100, 0xffffffff,
	0x00009030, 0x00000100, 0xffffffff,
	0x00009034, 0x00000100, 0xffffffff,
	0x00009038, 0x00000100, 0xffffffff,
	0x0000903c, 0x00000100, 0xffffffff,
	0x00009040, 0x00000100, 0xffffffff,
	0x0000a200, 0x00000100, 0xffffffff,
	0x0000a204, 0x00000100, 0xffffffff,
	0x0000a208, 0x00000100, 0xffffffff,
	0x0000a20c, 0x00000100, 0xffffffff,
	0x00009744, 0x00000100, 0xffffffff,
	0x00003f80, 0x00000100, 0xffffffff,
	0x0000a210, 0x00000100, 0xffffffff,
	0x0000a214, 0x00000100, 0xffffffff,
	0x000004d8, 0x00000100, 0xffffffff,
	0x00009664, 0x00000100, 0xffffffff,
	0x00009698, 0x00000100, 0xffffffff,
	0x000004d4, 0x00000200, 0xffffffff,
	0x000004d0, 0x00000000, 0xffffffff,
	0x000030cc, 0x00000104, 0xffffffff,
	0x0000d0c0, 0x00000100, 0xffffffff,
	0x0000d8c0, 0x00000100, 0xffffffff,
	0x0000951c, 0x00010000, 0xffffffff,
	0x00009160, 0x00030002, 0xffffffff,
	0x00009164, 0x00050004, 0xffffffff,
	0x00009168, 0x00070006, 0xffffffff,
	0x00009178, 0x00070000, 0xffffffff,
	0x0000917c, 0x00030002, 0xffffffff,
	0x00009180, 0x00050004, 0xffffffff,
	0x0000918c, 0x00010006, 0xffffffff,
	0x00009190, 0x00090008, 0xffffffff,
	0x00009194, 0x00070000, 0xffffffff,
	0x00009198, 0x00030002, 0xffffffff,
	0x0000919c, 0x00050004, 0xffffffff,
	0x000091a8, 0x00010006, 0xffffffff,
	0x000091ac, 0x00090008, 0xffffffff,
	0x000091b0, 0x00070000, 0xffffffff,
	0x000091b4, 0x00030002, 0xffffffff,
	0x000091b8, 0x00050004, 0xffffffff,
	0x000091c4, 0x00010006, 0xffffffff,
	0x000091c8, 0x00090008, 0xffffffff,
	0x000091cc, 0x00070000, 0xffffffff,
	0x000091d0, 0x00030002, 0xffffffff,
	0x000091d4, 0x00050004, 0xffffffff,
	0x000091e0, 0x00010006, 0xffffffff,
	0x000091e4, 0x00090008, 0xffffffff,
	0x000091e8, 0x00000000, 0xffffffff,
	0x000091ec, 0x00070000, 0xffffffff,
	0x000091f0, 0x00030002, 0xffffffff,
	0x000091f4, 0x00050004, 0xffffffff,
	0x00009200, 0x00010006, 0xffffffff,
	0x00009204, 0x00090008, 0xffffffff,
	0x00009208, 0x00070000, 0xffffffff,
	0x0000920c, 0x00030002, 0xffffffff,
	0x00009210, 0x00050004, 0xffffffff,
	0x0000921c, 0x00010006, 0xffffffff,
	0x00009220, 0x00090008, 0xffffffff,
	0x00009294, 0x00000000, 0xffffffff
};

static const u32 trinity_mgcg_shls_enable[] =
{
	/* Register, Value, Mask */
	0x0000802c, 0xc0000000, 0xffffffff,
	0x000008f8, 0x00000000, 0xffffffff,
	0x000008fc, 0x00000000, 0x000133FF,
	0x000008f8, 0x00000001, 0xffffffff,
	0x000008fc, 0x00000000, 0xE00B03FC,
	0x00009150, 0x96944200, 0xffffffff
};

static const u32 trinity_mgcg_shls_disable[] =
{
	/* Register, Value, Mask */
	0x0000802c, 0xc0000000, 0xffffffff,
	0x00009150, 0x00600000, 0xffffffff,
	0x000008f8, 0x00000000, 0xffffffff,
	0x000008fc, 0xffffffff, 0x000133FF,
	0x000008f8, 0x00000001, 0xffffffff,
	0x000008fc, 0xffffffff, 0xE00B03FC
};
#endif

#ifndef TRINITY_SYSLS_SEQUENCE
#define TRINITY_SYSLS_SEQUENCE  100

static const u32 trinity_sysls_default[] =
{
	/* Register, Value, Mask */
	0x000055e8, 0x00000000, 0xffffffff,
	0x0000d0bc, 0x00000000, 0xffffffff,
	0x0000d8bc, 0x00000000, 0xffffffff,
	0x000015c0, 0x000c1401, 0xffffffff,
	0x0000264c, 0x000c0400, 0xffffffff,
	0x00002648, 0x000c0400, 0xffffffff,
	0x00002650, 0x000c0400, 0xffffffff,
	0x000020b8, 0x000c0400, 0xffffffff,
	0x000020bc, 0x000c0400, 0xffffffff,
	0x000020c0, 0x000c0c80, 0xffffffff,
	0x0000f4a0, 0x000000c0, 0xffffffff,
	0x0000f4a4, 0x00680fff, 0xffffffff,
	0x00002f50, 0x00000404, 0xffffffff,
	0x000004c8, 0x00000001, 0xffffffff,
	0x0000641c, 0x00000000, 0xffffffff,
	0x00000c7c, 0x00000000, 0xffffffff,
	0x00006dfc, 0x00000000, 0xffffffff
};

static const u32 trinity_sysls_disable[] =
{
	/* Register, Value, Mask */
	0x0000d0c0, 0x00000000, 0xffffffff,
	0x0000d8c0, 0x00000000, 0xffffffff,
	0x000055e8, 0x00000000, 0xffffffff,
	0x0000d0bc, 0x00000000, 0xffffffff,
	0x0000d8bc, 0x00000000, 0xffffffff,
	0x000015c0, 0x00041401, 0xffffffff,
	0x0000264c, 0x00040400, 0xffffffff,
	0x00002648, 0x00040400, 0xffffffff,
	0x00002650, 0x00040400, 0xffffffff,
	0x000020b8, 0x00040400, 0xffffffff,
	0x000020bc, 0x00040400, 0xffffffff,
	0x000020c0, 0x00040c80, 0xffffffff,
	0x0000f4a0, 0x000000c0, 0xffffffff,
	0x0000f4a4, 0x00680000, 0xffffffff,
	0x00002f50, 0x00000404, 0xffffffff,
	0x000004c8, 0x00000001, 0xffffffff,
	0x0000641c, 0x00007ffd, 0xffffffff,
	0x00000c7c, 0x0000ff00, 0xffffffff,
	0x00006dfc, 0x0000007f, 0xffffffff
};

static const u32 trinity_sysls_enable[] =
{
	/* Register, Value, Mask */
	0x000055e8, 0x00000001, 0xffffffff,
	0x0000d0bc, 0x00000100, 0xffffffff,
	0x0000d8bc, 0x00000100, 0xffffffff,
	0x000015c0, 0x000c1401, 0xffffffff,
	0x0000264c, 0x000c0400, 0xffffffff,
	0x00002648, 0x000c0400, 0xffffffff,
	0x00002650, 0x000c0400, 0xffffffff,
	0x000020b8, 0x000c0400, 0xffffffff,
	0x000020bc, 0x000c0400, 0xffffffff,
	0x000020c0, 0x000c0c80, 0xffffffff,
	0x0000f4a0, 0x000000c0, 0xffffffff,
	0x0000f4a4, 0x00680fff, 0xffffffff,
	0x00002f50, 0x00000903, 0xffffffff,
	0x000004c8, 0x00000000, 0xffffffff,
	0x0000641c, 0x00000000, 0xffffffff,
	0x00000c7c, 0x00000000, 0xffffffff,
	0x00006dfc, 0x00000000, 0xffffffff
};
#endif

static const u32 trinity_override_mgpg_sequences[] =
{
	/* Register, Value */
	0x00000200, 0xE030032C,
	0x00000204, 0x00000FFF,
	0x00000200, 0xE0300058,
	0x00000204, 0x00030301,
	0x00000200, 0xE0300054,
	0x00000204, 0x500010FF,
	0x00000200, 0xE0300074,
	0x00000204, 0x00030301,
	0x00000200, 0xE0300070,
	0x00000204, 0x500010FF,
	0x00000200, 0xE0300090,
	0x00000204, 0x00030301,
	0x00000200, 0xE030008C,
	0x00000204, 0x500010FF,
	0x00000200, 0xE03000AC,
	0x00000204, 0x00030301,
	0x00000200, 0xE03000A8,
	0x00000204, 0x500010FF,
	0x00000200, 0xE03000C8,
	0x00000204, 0x00030301,
	0x00000200, 0xE03000C4,
	0x00000204, 0x500010FF,
	0x00000200, 0xE03000E4,
	0x00000204, 0x00030301,
	0x00000200, 0xE03000E0,
	0x00000204, 0x500010FF,
	0x00000200, 0xE0300100,
	0x00000204, 0x00030301,
	0x00000200, 0xE03000FC,
	0x00000204, 0x500010FF,
	0x00000200, 0xE0300058,
	0x00000204, 0x00030303,
	0x00000200, 0xE0300054,
	0x00000204, 0x600010FF,
	0x00000200, 0xE0300074,
	0x00000204, 0x00030303,
	0x00000200, 0xE0300070,
	0x00000204, 0x600010FF,
	0x00000200, 0xE0300090,
	0x00000204, 0x00030303,
	0x00000200, 0xE030008C,
	0x00000204, 0x600010FF,
	0x00000200, 0xE03000AC,
	0x00000204, 0x00030303,
	0x00000200, 0xE03000A8,
	0x00000204, 0x600010FF,
	0x00000200, 0xE03000C8,
	0x00000204, 0x00030303,
	0x00000200, 0xE03000C4,
	0x00000204, 0x600010FF,
	0x00000200, 0xE03000E4,
	0x00000204, 0x00030303,
	0x00000200, 0xE03000E0,
	0x00000204, 0x600010FF,
	0x00000200, 0xE0300100,
	0x00000204, 0x00030303,
	0x00000200, 0xE03000FC,
	0x00000204, 0x600010FF,
	0x00000200, 0xE0300058,
	0x00000204, 0x00030303,
	0x00000200, 0xE0300054,
	0x00000204, 0x700010FF,
	0x00000200, 0xE0300074,
	0x00000204, 0x00030303,
	0x00000200, 0xE0300070,
	0x00000204, 0x700010FF,
	0x00000200, 0xE0300090,
	0x00000204, 0x00030303,
	0x00000200, 0xE030008C,
	0x00000204, 0x700010FF,
	0x00000200, 0xE03000AC,
	0x00000204, 0x00030303,
	0x00000200, 0xE03000A8,
	0x00000204, 0x700010FF,
	0x00000200, 0xE03000C8,
	0x00000204, 0x00030303,
	0x00000200, 0xE03000C4,
	0x00000204, 0x700010FF,
	0x00000200, 0xE03000E4,
	0x00000204, 0x00030303,
	0x00000200, 0xE03000E0,
	0x00000204, 0x700010FF,
	0x00000200, 0xE0300100,
	0x00000204, 0x00030303,
	0x00000200, 0xE03000FC,
	0x00000204, 0x700010FF,
	0x00000200, 0xE0300058,
	0x00000204, 0x00010303,
	0x00000200, 0xE0300054,
	0x00000204, 0x800010FF,
	0x00000200, 0xE0300074,
	0x00000204, 0x00010303,
	0x00000200, 0xE0300070,
	0x00000204, 0x800010FF,
	0x00000200, 0xE0300090,
	0x00000204, 0x00010303,
	0x00000200, 0xE030008C,
	0x00000204, 0x800010FF,
	0x00000200, 0xE03000AC,
	0x00000204, 0x00010303,
	0x00000200, 0xE03000A8,
	0x00000204, 0x800010FF,
	0x00000200, 0xE03000C4,
	0x00000204, 0x800010FF,
	0x00000200, 0xE03000C8,
	0x00000204, 0x00010303,
	0x00000200, 0xE03000E4,
	0x00000204, 0x00010303,
	0x00000200, 0xE03000E0,
	0x00000204, 0x800010FF,
	0x00000200, 0xE0300100,
	0x00000204, 0x00010303,
	0x00000200, 0xE03000FC,
	0x00000204, 0x800010FF,
	0x00000200, 0x0001f198,
	0x00000204, 0x0003ffff,
	0x00000200, 0x0001f19C,
	0x00000204, 0x3fffffff,
	0x00000200, 0xE030032C,
	0x00000204, 0x00000000,
};

static void trinity_program_clk_gating_hw_sequence(struct radeon_device *rdev,
						   const u32 *seq, u32 count);
static void trinity_override_dynamic_mg_powergating(struct radeon_device *rdev);
static void trinity_apply_state_adjust_rules(struct radeon_device *rdev,
					     struct radeon_ps *new_rps,
					     struct radeon_ps *old_rps);

static struct trinity_ps *trinity_get_ps(struct radeon_ps *rps)
{
	struct trinity_ps *ps = rps->ps_priv;

	return ps;
}

static struct trinity_power_info *trinity_get_pi(struct radeon_device *rdev)
{
	struct trinity_power_info *pi = rdev->pm.dpm.priv;

	return pi;
}

static void trinity_gfx_powergating_initialize(struct radeon_device *rdev)
{
	struct trinity_power_info *pi = trinity_get_pi(rdev);
	u32 p, u;
	u32 value;
	struct atom_clock_dividers dividers;
	u32 xclk = radeon_get_xclk(rdev);
	u32 sssd = 1;
	int ret;
	u32 hw_rev = (RREG32(HW_REV) & ATI_REV_ID_MASK) >> ATI_REV_ID_SHIFT;

        ret = radeon_atom_get_clock_dividers(rdev, COMPUTE_ENGINE_PLL_PARAM,
                                             25000, false, &dividers);
	if (ret)
		return;

	value = RREG32_SMC(GFX_POWER_GATING_CNTL);
	value &= ~(SSSD_MASK | PDS_DIV_MASK);
	if (sssd)
		value |= SSSD(1);
	value |= PDS_DIV(dividers.post_div);
	WREG32_SMC(GFX_POWER_GATING_CNTL, value);

	r600_calculate_u_and_p(500, xclk, 16, &p, &u);

	WREG32(CG_PG_CTRL, SP(p) | SU(u));

	WREG32_P(CG_GIPOTS, CG_GIPOT(p), ~CG_GIPOT_MASK);

	/* XXX double check hw_rev */
	if (pi->override_dynamic_mgpg && (hw_rev == 0))
		trinity_override_dynamic_mg_powergating(rdev);

}

#define CGCG_CGTT_LOCAL0_MASK       0xFFFF33FF
#define CGCG_CGTT_LOCAL1_MASK       0xFFFB0FFE
#define CGTS_SM_CTRL_REG_DISABLE    0x00600000
#define CGTS_SM_CTRL_REG_ENABLE     0x96944200

static void trinity_mg_clockgating_enable(struct radeon_device *rdev,
					  bool enable)
{
	u32 local0;
	u32 local1;

	if (enable) {
		local0 = RREG32_CG(CG_CGTT_LOCAL_0);
		local1 = RREG32_CG(CG_CGTT_LOCAL_1);

		WREG32_CG(CG_CGTT_LOCAL_0,
			  (0x00380000 & CGCG_CGTT_LOCAL0_MASK) | (local0 & ~CGCG_CGTT_LOCAL0_MASK) );
		WREG32_CG(CG_CGTT_LOCAL_1,
			  (0x0E000000 & CGCG_CGTT_LOCAL1_MASK) | (local1 & ~CGCG_CGTT_LOCAL1_MASK) );

		WREG32(CGTS_SM_CTRL_REG, CGTS_SM_CTRL_REG_ENABLE);
	} else {
		WREG32(CGTS_SM_CTRL_REG, CGTS_SM_CTRL_REG_DISABLE);

		local0 = RREG32_CG(CG_CGTT_LOCAL_0);
		local1 = RREG32_CG(CG_CGTT_LOCAL_1);

		WREG32_CG(CG_CGTT_LOCAL_0,
			  CGCG_CGTT_LOCAL0_MASK | (local0 & ~CGCG_CGTT_LOCAL0_MASK) );
		WREG32_CG(CG_CGTT_LOCAL_1,
			  CGCG_CGTT_LOCAL1_MASK | (local1 & ~CGCG_CGTT_LOCAL1_MASK) );
	}
}

static void trinity_mg_clockgating_initialize(struct radeon_device *rdev)
{
	u32 count;
	const u32 *seq = NULL;

	seq = &trinity_mgcg_shls_default[0];
	count = sizeof(trinity_mgcg_shls_default) / (3 * sizeof(u32));

	trinity_program_clk_gating_hw_sequence(rdev, seq, count);
}

static void trinity_gfx_clockgating_enable(struct radeon_device *rdev,
					   bool enable)
{
	if (enable) {
		WREG32_P(SCLK_PWRMGT_CNTL, DYN_GFX_CLK_OFF_EN, ~DYN_GFX_CLK_OFF_EN);
	} else {
		WREG32_P(SCLK_PWRMGT_CNTL, 0, ~DYN_GFX_CLK_OFF_EN);
		WREG32_P(SCLK_PWRMGT_CNTL, GFX_CLK_FORCE_ON, ~GFX_CLK_FORCE_ON);
		WREG32_P(SCLK_PWRMGT_CNTL, 0, ~GFX_CLK_FORCE_ON);
		RREG32(GB_ADDR_CONFIG);
	}
}

static void trinity_program_clk_gating_hw_sequence(struct radeon_device *rdev,
						   const u32 *seq, u32 count)
{
	u32 i, length = count * 3;

	for (i = 0; i < length; i += 3)
		WREG32_P(seq[i], seq[i+1], ~seq[i+2]);
}

static void trinity_program_override_mgpg_sequences(struct radeon_device *rdev,
						    const u32 *seq, u32 count)
{
	u32  i, length = count * 2;

	for (i = 0; i < length; i += 2)
		WREG32(seq[i], seq[i+1]);

}

static void trinity_override_dynamic_mg_powergating(struct radeon_device *rdev)
{
	u32 count;
	const u32 *seq = NULL;

	seq = &trinity_override_mgpg_sequences[0];
	count = sizeof(trinity_override_mgpg_sequences) / (2 * sizeof(u32));

	trinity_program_override_mgpg_sequences(rdev, seq, count);
}

static void trinity_ls_clockgating_enable(struct radeon_device *rdev,
					  bool enable)
{
	u32 count;
	const u32 *seq = NULL;

	if (enable) {
		seq = &trinity_sysls_enable[0];
		count = sizeof(trinity_sysls_enable) / (3 * sizeof(u32));
	} else {
		seq = &trinity_sysls_disable[0];
		count = sizeof(trinity_sysls_disable) / (3 * sizeof(u32));
	}

	trinity_program_clk_gating_hw_sequence(rdev, seq, count);
}

static void trinity_gfx_powergating_enable(struct radeon_device *rdev,
					   bool enable)
{
	if (enable) {
		if (RREG32_SMC(CC_SMU_TST_EFUSE1_MISC) & RB_BACKEND_DISABLE_MASK)
			WREG32_SMC(SMU_SCRATCH_A, (RREG32_SMC(SMU_SCRATCH_A) | 0x01));

		WREG32_P(SCLK_PWRMGT_CNTL, DYN_PWR_DOWN_EN, ~DYN_PWR_DOWN_EN);
	} else {
		WREG32_P(SCLK_PWRMGT_CNTL, 0, ~DYN_PWR_DOWN_EN);
		RREG32(GB_ADDR_CONFIG);
	}
}

static void trinity_gfx_dynamic_mgpg_enable(struct radeon_device *rdev,
					    bool enable)
{
	u32 value;

	if (enable) {
		value = RREG32_SMC(PM_I_CNTL_1);
		value &= ~DS_PG_CNTL_MASK;
		value |= DS_PG_CNTL(1);
		WREG32_SMC(PM_I_CNTL_1, value);

		value = RREG32_SMC(SMU_S_PG_CNTL);
		value &= ~DS_PG_EN_MASK;
		value |= DS_PG_EN(1);
		WREG32_SMC(SMU_S_PG_CNTL, value);
	} else {
		value = RREG32_SMC(SMU_S_PG_CNTL);
		value &= ~DS_PG_EN_MASK;
		WREG32_SMC(SMU_S_PG_CNTL, value);

		value = RREG32_SMC(PM_I_CNTL_1);
		value &= ~DS_PG_CNTL_MASK;
		WREG32_SMC(PM_I_CNTL_1, value);
	}

	trinity_gfx_dynamic_mgpg_config(rdev);

}

static void trinity_enable_clock_power_gating(struct radeon_device *rdev)
{
	struct trinity_power_info *pi = trinity_get_pi(rdev);

	if (pi->enable_gfx_clock_gating)
		sumo_gfx_clockgating_initialize(rdev);
	if (pi->enable_mg_clock_gating)
		trinity_mg_clockgating_initialize(rdev);
	if (pi->enable_gfx_power_gating)
		trinity_gfx_powergating_initialize(rdev);
	if (pi->enable_mg_clock_gating) {
		trinity_ls_clockgating_enable(rdev, true);
		trinity_mg_clockgating_enable(rdev, true);
	}
	if (pi->enable_gfx_clock_gating)
		trinity_gfx_clockgating_enable(rdev, true);
	if (pi->enable_gfx_dynamic_mgpg)
		trinity_gfx_dynamic_mgpg_enable(rdev, true);
	if (pi->enable_gfx_power_gating)
		trinity_gfx_powergating_enable(rdev, true);
}

static void trinity_disable_clock_power_gating(struct radeon_device *rdev)
{
	struct trinity_power_info *pi = trinity_get_pi(rdev);

	if (pi->enable_gfx_power_gating)
		trinity_gfx_powergating_enable(rdev, false);
	if (pi->enable_gfx_dynamic_mgpg)
		trinity_gfx_dynamic_mgpg_enable(rdev, false);
	if (pi->enable_gfx_clock_gating)
		trinity_gfx_clockgating_enable(rdev, false);
	if (pi->enable_mg_clock_gating) {
		trinity_mg_clockgating_enable(rdev, false);
		trinity_ls_clockgating_enable(rdev, false);
	}
}

static void trinity_set_divider_value(struct radeon_device *rdev,
				      u32 index, u32 sclk)
{
	struct atom_clock_dividers  dividers;
	int ret;
	u32 value;
	u32 ix = index * TRINITY_SIZEOF_DPM_STATE_TABLE;

        ret = radeon_atom_get_clock_dividers(rdev, COMPUTE_ENGINE_PLL_PARAM,
                                             sclk, false, &dividers);
	if (ret)
		return;

	value = RREG32_SMC(SMU_SCLK_DPM_STATE_0_CNTL_0 + ix);
	value &= ~CLK_DIVIDER_MASK;
	value |= CLK_DIVIDER(dividers.post_div);
	WREG32_SMC(SMU_SCLK_DPM_STATE_0_CNTL_0 + ix, value);

        ret = radeon_atom_get_clock_dividers(rdev, COMPUTE_ENGINE_PLL_PARAM,
                                             sclk/2, false, &dividers);
	if (ret)
		return;

	value = RREG32_SMC(SMU_SCLK_DPM_STATE_0_PG_CNTL + ix);
	value &= ~PD_SCLK_DIVIDER_MASK;
	value |= PD_SCLK_DIVIDER(dividers.post_div);
	WREG32_SMC(SMU_SCLK_DPM_STATE_0_PG_CNTL + ix, value);
}

static void trinity_set_ds_dividers(struct radeon_device *rdev,
				    u32 index, u32 divider)
{
	u32 value;
	u32 ix = index * TRINITY_SIZEOF_DPM_STATE_TABLE;

	value = RREG32_SMC(SMU_SCLK_DPM_STATE_0_CNTL_1 + ix);
	value &= ~DS_DIV_MASK;
	value |= DS_DIV(divider);
	WREG32_SMC(SMU_SCLK_DPM_STATE_0_CNTL_1 + ix, value);
}

static void trinity_set_ss_dividers(struct radeon_device *rdev,
				    u32 index, u32 divider)
{
	u32 value;
	u32 ix = index * TRINITY_SIZEOF_DPM_STATE_TABLE;

	value = RREG32_SMC(SMU_SCLK_DPM_STATE_0_CNTL_1 + ix);
	value &= ~DS_SH_DIV_MASK;
	value |= DS_SH_DIV(divider);
	WREG32_SMC(SMU_SCLK_DPM_STATE_0_CNTL_1 + ix, value);
}

static void trinity_set_vid(struct radeon_device *rdev, u32 index, u32 vid)
{
	struct trinity_power_info *pi = trinity_get_pi(rdev);
	u32 vid_7bit = sumo_convert_vid2_to_vid7(rdev, &pi->sys_info.vid_mapping_table, vid);
	u32 value;
	u32 ix = index * TRINITY_SIZEOF_DPM_STATE_TABLE;

	value = RREG32_SMC(SMU_SCLK_DPM_STATE_0_CNTL_0 + ix);
	value &= ~VID_MASK;
	value |= VID(vid_7bit);
	WREG32_SMC(SMU_SCLK_DPM_STATE_0_CNTL_0 + ix, value);

	value = RREG32_SMC(SMU_SCLK_DPM_STATE_0_CNTL_0 + ix);
	value &= ~LVRT_MASK;
	value |= LVRT(0);
	WREG32_SMC(SMU_SCLK_DPM_STATE_0_CNTL_0 + ix, value);
}

static void trinity_set_allos_gnb_slow(struct radeon_device *rdev,
				       u32 index, u32 gnb_slow)
{
	u32 value;
	u32 ix = index * TRINITY_SIZEOF_DPM_STATE_TABLE;

	value = RREG32_SMC(SMU_SCLK_DPM_STATE_0_CNTL_3 + ix);
	value &= ~GNB_SLOW_MASK;
	value |= GNB_SLOW(gnb_slow);
	WREG32_SMC(SMU_SCLK_DPM_STATE_0_CNTL_3 + ix, value);
}

static void trinity_set_force_nbp_state(struct radeon_device *rdev,
					u32 index, u32 force_nbp_state)
{
	u32 value;
	u32 ix = index * TRINITY_SIZEOF_DPM_STATE_TABLE;

	value = RREG32_SMC(SMU_SCLK_DPM_STATE_0_CNTL_3 + ix);
	value &= ~FORCE_NBPS1_MASK;
	value |= FORCE_NBPS1(force_nbp_state);
	WREG32_SMC(SMU_SCLK_DPM_STATE_0_CNTL_3 + ix, value);
}

static void trinity_set_display_wm(struct radeon_device *rdev,
				   u32 index, u32 wm)
{
	u32 value;
	u32 ix = index * TRINITY_SIZEOF_DPM_STATE_TABLE;

	value = RREG32_SMC(SMU_SCLK_DPM_STATE_0_CNTL_1 + ix);
	value &= ~DISPLAY_WM_MASK;
	value |= DISPLAY_WM(wm);
	WREG32_SMC(SMU_SCLK_DPM_STATE_0_CNTL_1 + ix, value);
}

static void trinity_set_vce_wm(struct radeon_device *rdev,
			       u32 index, u32 wm)
{
	u32 value;
	u32 ix = index * TRINITY_SIZEOF_DPM_STATE_TABLE;

	value = RREG32_SMC(SMU_SCLK_DPM_STATE_0_CNTL_1 + ix);
	value &= ~VCE_WM_MASK;
	value |= VCE_WM(wm);
	WREG32_SMC(SMU_SCLK_DPM_STATE_0_CNTL_1 + ix, value);
}

static void trinity_set_at(struct radeon_device *rdev,
			   u32 index, u32 at)
{
	u32 value;
	u32 ix = index * TRINITY_SIZEOF_DPM_STATE_TABLE;

	value = RREG32_SMC(SMU_SCLK_DPM_STATE_0_AT + ix);
	value &= ~AT_MASK;
	value |= AT(at);
	WREG32_SMC(SMU_SCLK_DPM_STATE_0_AT + ix, value);
}

static void trinity_program_power_level(struct radeon_device *rdev,
					struct trinity_pl *pl, u32 index)
{
	struct trinity_power_info *pi = trinity_get_pi(rdev);

	if (index >= SUMO_MAX_HARDWARE_POWERLEVELS)
		return;

	trinity_set_divider_value(rdev, index, pl->sclk);
	trinity_set_vid(rdev, index, pl->vddc_index);
	trinity_set_ss_dividers(rdev, index, pl->ss_divider_index);
	trinity_set_ds_dividers(rdev, index, pl->ds_divider_index);
	trinity_set_allos_gnb_slow(rdev, index, pl->allow_gnb_slow);
	trinity_set_force_nbp_state(rdev, index, pl->force_nbp_state);
	trinity_set_display_wm(rdev, index, pl->display_wm);
	trinity_set_vce_wm(rdev, index, pl->vce_wm);
	trinity_set_at(rdev, index, pi->at[index]);
}

static void trinity_power_level_enable_disable(struct radeon_device *rdev,
					       u32 index, bool enable)
{
	u32 value;
	u32 ix = index * TRINITY_SIZEOF_DPM_STATE_TABLE;

	value = RREG32_SMC(SMU_SCLK_DPM_STATE_0_CNTL_0 + ix);
	value &= ~STATE_VALID_MASK;
	if (enable)
		value |= STATE_VALID(1);
	WREG32_SMC(SMU_SCLK_DPM_STATE_0_CNTL_0 + ix, value);
}

static bool trinity_dpm_enabled(struct radeon_device *rdev)
{
	if (RREG32_SMC(SMU_SCLK_DPM_CNTL) & SCLK_DPM_EN(1))
		return true;
	else
		return false;
}

static void trinity_start_dpm(struct radeon_device *rdev)
{
	u32 value = RREG32_SMC(SMU_SCLK_DPM_CNTL);

	value &= ~(SCLK_DPM_EN_MASK | SCLK_DPM_BOOT_STATE_MASK | VOLTAGE_CHG_EN_MASK);
	value |= SCLK_DPM_EN(1) | SCLK_DPM_BOOT_STATE(0) | VOLTAGE_CHG_EN(1);
	WREG32_SMC(SMU_SCLK_DPM_CNTL, value);

	WREG32_P(GENERAL_PWRMGT, GLOBAL_PWRMGT_EN, ~GLOBAL_PWRMGT_EN);
	WREG32_P(CG_CG_VOLTAGE_CNTL, 0, ~EN);

	trinity_dpm_config(rdev, true);
}

static void trinity_wait_for_dpm_enabled(struct radeon_device *rdev)
{
	int i;

	for (i = 0; i < rdev->usec_timeout; i++) {
		if (RREG32(SCLK_PWRMGT_CNTL) & DYNAMIC_PM_EN)
			break;
		udelay(1);
	}
	for (i = 0; i < rdev->usec_timeout; i++) {
		if ((RREG32(TARGET_AND_CURRENT_PROFILE_INDEX) & TARGET_STATE_MASK) == 0)
			break;
		udelay(1);
	}
	for (i = 0; i < rdev->usec_timeout; i++) {
		if ((RREG32(TARGET_AND_CURRENT_PROFILE_INDEX) & CURRENT_STATE_MASK) == 0)
			break;
		udelay(1);
	}
}

static void trinity_stop_dpm(struct radeon_device *rdev)
{
	u32 sclk_dpm_cntl;

	WREG32_P(CG_CG_VOLTAGE_CNTL, EN, ~EN);

	sclk_dpm_cntl = RREG32_SMC(SMU_SCLK_DPM_CNTL);
	sclk_dpm_cntl &= ~(SCLK_DPM_EN_MASK | VOLTAGE_CHG_EN_MASK);
	WREG32_SMC(SMU_SCLK_DPM_CNTL, sclk_dpm_cntl);

	trinity_dpm_config(rdev, false);
}

static void trinity_start_am(struct radeon_device *rdev)
{
	WREG32_P(SCLK_PWRMGT_CNTL, 0, ~(RESET_SCLK_CNT | RESET_BUSY_CNT));
}

static void trinity_reset_am(struct radeon_device *rdev)
{
	WREG32_P(SCLK_PWRMGT_CNTL, RESET_SCLK_CNT | RESET_BUSY_CNT,
		 ~(RESET_SCLK_CNT | RESET_BUSY_CNT));
}

static void trinity_wait_for_level_0(struct radeon_device *rdev)
{
	int i;

	for (i = 0; i < rdev->usec_timeout; i++) {
		if ((RREG32(TARGET_AND_CURRENT_PROFILE_INDEX) & CURRENT_STATE_MASK) == 0)
			break;
		udelay(1);
	}
}

static void trinity_enable_power_level_0(struct radeon_device *rdev)
{
	trinity_power_level_enable_disable(rdev, 0, true);
}

static void trinity_force_level_0(struct radeon_device *rdev)
{
	trinity_dpm_force_state(rdev, 0);
}

static void trinity_unforce_levels(struct radeon_device *rdev)
{
	trinity_dpm_no_forced_level(rdev);
}

static void trinity_program_power_levels_0_to_n(struct radeon_device *rdev,
						struct radeon_ps *new_rps,
						struct radeon_ps *old_rps)
{
	struct trinity_ps *new_ps = trinity_get_ps(new_rps);
	struct trinity_ps *old_ps = trinity_get_ps(old_rps);
	u32 i;
	u32 n_current_state_levels = (old_ps == NULL) ? 1 : old_ps->num_levels;

	for (i = 0; i < new_ps->num_levels; i++) {
		trinity_program_power_level(rdev, &new_ps->levels[i], i);
		trinity_power_level_enable_disable(rdev, i, true);
	}

	for (i = new_ps->num_levels; i < n_current_state_levels; i++)
		trinity_power_level_enable_disable(rdev, i, false);
}

static void trinity_program_bootup_state(struct radeon_device *rdev)
{
	struct trinity_power_info *pi = trinity_get_pi(rdev);
	u32 i;

	trinity_program_power_level(rdev, &pi->boot_pl, 0);
	trinity_power_level_enable_disable(rdev, 0, true);

	for (i = 1; i < 8; i++)
		trinity_power_level_enable_disable(rdev, i, false);
}

static void trinity_setup_uvd_clock_table(struct radeon_device *rdev,
					  struct radeon_ps *rps)
{
	struct trinity_ps *ps = trinity_get_ps(rps);
	u32 uvdstates = (ps->vclk_low_divider |
			 ps->vclk_high_divider << 8 |
			 ps->dclk_low_divider << 16 |
			 ps->dclk_high_divider << 24);

	WREG32_SMC(SMU_UVD_DPM_STATES, uvdstates);
}

static void trinity_setup_uvd_dpm_interval(struct radeon_device *rdev,
					   u32 interval)
{
	u32 p, u;
	u32 tp = RREG32_SMC(PM_TP);
	u32 val;
	u32 xclk = radeon_get_xclk(rdev);

	r600_calculate_u_and_p(interval, xclk, 16, &p, &u);

	val = (p + tp - 1) / tp;

	WREG32_SMC(SMU_UVD_DPM_CNTL, val);
}

static bool trinity_uvd_clocks_zero(struct radeon_ps *rps)
{
	if ((rps->vclk == 0) && (rps->dclk == 0))
		return true;
	else
		return false;
}

static bool trinity_uvd_clocks_equal(struct radeon_ps *rps1,
				     struct radeon_ps *rps2)
{
	struct trinity_ps *ps1 = trinity_get_ps(rps1);
	struct trinity_ps *ps2 = trinity_get_ps(rps2);

	if ((rps1->vclk == rps2->vclk) &&
	    (rps1->dclk == rps2->dclk) &&
	    (ps1->vclk_low_divider == ps2->vclk_low_divider) &&
	    (ps1->vclk_high_divider == ps2->vclk_high_divider) &&
	    (ps1->dclk_low_divider == ps2->dclk_low_divider) &&
	    (ps1->dclk_high_divider == ps2->dclk_high_divider))
		return true;
	else
		return false;
}

static void trinity_setup_uvd_clocks(struct radeon_device *rdev,
				     struct radeon_ps *new_rps,
				     struct radeon_ps *old_rps)
{
	struct trinity_power_info *pi = trinity_get_pi(rdev);

	if (pi->enable_gfx_power_gating) {
		trinity_gfx_powergating_enable(rdev, false);
	}

	if (pi->uvd_dpm) {
		if (trinity_uvd_clocks_zero(new_rps) &&
		    !trinity_uvd_clocks_zero(old_rps)) {
			trinity_setup_uvd_dpm_interval(rdev, 0);
		} else if (!trinity_uvd_clocks_zero(new_rps)) {
			trinity_setup_uvd_clock_table(rdev, new_rps);

			if (trinity_uvd_clocks_zero(old_rps)) {
				u32 tmp = RREG32(CG_MISC_REG);
				tmp &= 0xfffffffd;
				WREG32(CG_MISC_REG, tmp);

				radeon_set_uvd_clocks(rdev, new_rps->vclk, new_rps->dclk);

				trinity_setup_uvd_dpm_interval(rdev, 3000);
			}
		}
		trinity_uvd_dpm_config(rdev);
	} else {
		if (trinity_uvd_clocks_zero(new_rps) ||
		    trinity_uvd_clocks_equal(new_rps, old_rps))
			return;

		radeon_set_uvd_clocks(rdev, new_rps->vclk, new_rps->dclk);
	}

	if (pi->enable_gfx_power_gating) {
		trinity_gfx_powergating_enable(rdev, true);
	}
}

static void trinity_set_uvd_clock_before_set_eng_clock(struct radeon_device *rdev,
						       struct radeon_ps *new_rps,
						       struct radeon_ps *old_rps)
{
	struct trinity_ps *new_ps = trinity_get_ps(new_rps);
	struct trinity_ps *current_ps = trinity_get_ps(new_rps);

	if (new_ps->levels[new_ps->num_levels - 1].sclk >=
	    current_ps->levels[current_ps->num_levels - 1].sclk)
		return;

	trinity_setup_uvd_clocks(rdev, new_rps, old_rps);
}

static void trinity_set_uvd_clock_after_set_eng_clock(struct radeon_device *rdev,
						      struct radeon_ps *new_rps,
						      struct radeon_ps *old_rps)
{
	struct trinity_ps *new_ps = trinity_get_ps(new_rps);
	struct trinity_ps *current_ps = trinity_get_ps(old_rps);

	if (new_ps->levels[new_ps->num_levels - 1].sclk <
	    current_ps->levels[current_ps->num_levels - 1].sclk)
		return;

	trinity_setup_uvd_clocks(rdev, new_rps, old_rps);
}

static void trinity_program_ttt(struct radeon_device *rdev)
{
	struct trinity_power_info *pi = trinity_get_pi(rdev);
	u32 value = RREG32_SMC(SMU_SCLK_DPM_TTT);

	value &= ~(HT_MASK | LT_MASK);
	value |= HT((pi->thermal_auto_throttling + 49) * 8);
	value |= LT((pi->thermal_auto_throttling + 49 - pi->sys_info.htc_hyst_lmt) * 8);
	WREG32_SMC(SMU_SCLK_DPM_TTT, value);
}

static void trinity_enable_att(struct radeon_device *rdev)
{
	u32 value = RREG32_SMC(SMU_SCLK_DPM_TT_CNTL);

	value &= ~SCLK_TT_EN_MASK;
	value |= SCLK_TT_EN(1);
	WREG32_SMC(SMU_SCLK_DPM_TT_CNTL, value);
}

static void trinity_program_sclk_dpm(struct radeon_device *rdev)
{
	u32 p, u;
	u32 tp = RREG32_SMC(PM_TP);
	u32 ni;
	u32 xclk = radeon_get_xclk(rdev);
	u32 value;

	r600_calculate_u_and_p(400, xclk, 16, &p, &u);

	ni = (p + tp - 1) / tp;

	value = RREG32_SMC(PM_I_CNTL_1);
	value &= ~SCLK_DPM_MASK;
	value |= SCLK_DPM(ni);
	WREG32_SMC(PM_I_CNTL_1, value);
}

static int trinity_set_thermal_temperature_range(struct radeon_device *rdev,
						 int min_temp, int max_temp)
{
	int low_temp = 0 * 1000;
	int high_temp = 255 * 1000;

        if (low_temp < min_temp)
		low_temp = min_temp;
        if (high_temp > max_temp)
		high_temp = max_temp;
        if (high_temp < low_temp) {
		DRM_ERROR("invalid thermal range: %d - %d\n", low_temp, high_temp);
                return -EINVAL;
        }

	WREG32_P(CG_THERMAL_INT_CTRL, DIG_THERM_INTH(49 + (high_temp / 1000)), ~DIG_THERM_INTH_MASK);
	WREG32_P(CG_THERMAL_INT_CTRL, DIG_THERM_INTL(49 + (low_temp / 1000)), ~DIG_THERM_INTL_MASK);

	rdev->pm.dpm.thermal.min_temp = low_temp;
	rdev->pm.dpm.thermal.max_temp = high_temp;

	return 0;
}

static void trinity_update_current_ps(struct radeon_device *rdev,
				      struct radeon_ps *rps)
{
	struct trinity_ps *new_ps = trinity_get_ps(rps);
	struct trinity_power_info *pi = trinity_get_pi(rdev);

	pi->current_rps = *rps;
	pi->current_ps = *new_ps;
	pi->current_rps.ps_priv = &pi->current_ps;
}

static void trinity_update_requested_ps(struct radeon_device *rdev,
					struct radeon_ps *rps)
{
	struct trinity_ps *new_ps = trinity_get_ps(rps);
	struct trinity_power_info *pi = trinity_get_pi(rdev);

	pi->requested_rps = *rps;
	pi->requested_ps = *new_ps;
	pi->requested_rps.ps_priv = &pi->requested_ps;
}

void trinity_dpm_enable_bapm(struct radeon_device *rdev, bool enable)
{
	struct trinity_power_info *pi = trinity_get_pi(rdev);

	if (pi->enable_bapm) {
		trinity_acquire_mutex(rdev);
		trinity_dpm_bapm_enable(rdev, enable);
		trinity_release_mutex(rdev);
	}
}

int trinity_dpm_enable(struct radeon_device *rdev)
{
	struct trinity_power_info *pi = trinity_get_pi(rdev);

	trinity_acquire_mutex(rdev);

	if (trinity_dpm_enabled(rdev)) {
		trinity_release_mutex(rdev);
		return -EINVAL;
	}

	trinity_program_bootup_state(rdev);
	sumo_program_vc(rdev, 0x00C00033);
	trinity_start_am(rdev);
	if (pi->enable_auto_thermal_throttling) {
		trinity_program_ttt(rdev);
		trinity_enable_att(rdev);
	}
	trinity_program_sclk_dpm(rdev);
	trinity_start_dpm(rdev);
	trinity_wait_for_dpm_enabled(rdev);
	trinity_dpm_bapm_enable(rdev, false);
	trinity_release_mutex(rdev);

	trinity_update_current_ps(rdev, rdev->pm.dpm.boot_ps);

	return 0;
}

int trinity_dpm_late_enable(struct radeon_device *rdev)
{
	int ret;

	trinity_acquire_mutex(rdev);
	trinity_enable_clock_power_gating(rdev);

	if (rdev->irq.installed &&
	    r600_is_internal_thermal_sensor(rdev->pm.int_thermal_type)) {
		ret = trinity_set_thermal_temperature_range(rdev, R600_TEMP_RANGE_MIN, R600_TEMP_RANGE_MAX);
		if (ret) {
			trinity_release_mutex(rdev);
			return ret;
		}
		rdev->irq.dpm_thermal = true;
		radeon_irq_set(rdev);
	}
	trinity_release_mutex(rdev);

	return 0;
}

void trinity_dpm_disable(struct radeon_device *rdev)
{
	trinity_acquire_mutex(rdev);
	if (!trinity_dpm_enabled(rdev)) {
		trinity_release_mutex(rdev);
		return;
	}
	trinity_dpm_bapm_enable(rdev, false);
	trinity_disable_clock_power_gating(rdev);
	sumo_clear_vc(rdev);
	trinity_wait_for_level_0(rdev);
	trinity_stop_dpm(rdev);
	trinity_reset_am(rdev);
	trinity_release_mutex(rdev);

	if (rdev->irq.installed &&
	    r600_is_internal_thermal_sensor(rdev->pm.int_thermal_type)) {
		rdev->irq.dpm_thermal = false;
		radeon_irq_set(rdev);
	}

	trinity_update_current_ps(rdev, rdev->pm.dpm.boot_ps);
}

static void trinity_get_min_sclk_divider(struct radeon_device *rdev)
{
	struct trinity_power_info *pi = trinity_get_pi(rdev);

	pi->min_sclk_did =
		(RREG32_SMC(CC_SMU_MISC_FUSES) & MinSClkDid_MASK) >> MinSClkDid_SHIFT;
}

static void trinity_setup_nbp_sim(struct radeon_device *rdev,
				  struct radeon_ps *rps)
{
	struct trinity_power_info *pi = trinity_get_pi(rdev);
	struct trinity_ps *new_ps = trinity_get_ps(rps);
	u32 nbpsconfig;

	if (pi->sys_info.nb_dpm_enable) {
		nbpsconfig = RREG32_SMC(NB_PSTATE_CONFIG);
		nbpsconfig &= ~(Dpm0PgNbPsLo_MASK | Dpm0PgNbPsHi_MASK | DpmXNbPsLo_MASK | DpmXNbPsHi_MASK);
		nbpsconfig |= (Dpm0PgNbPsLo(new_ps->Dpm0PgNbPsLo) |
			       Dpm0PgNbPsHi(new_ps->Dpm0PgNbPsHi) |
			       DpmXNbPsLo(new_ps->DpmXNbPsLo) |
			       DpmXNbPsHi(new_ps->DpmXNbPsHi));
		WREG32_SMC(NB_PSTATE_CONFIG, nbpsconfig);
	}
}

int trinity_dpm_force_performance_level(struct radeon_device *rdev,
					enum radeon_dpm_forced_level level)
{
	struct trinity_power_info *pi = trinity_get_pi(rdev);
	struct radeon_ps *rps = &pi->current_rps;
	struct trinity_ps *ps = trinity_get_ps(rps);
	int i, ret;

	if (ps->num_levels <= 1)
		return 0;

	if (level == RADEON_DPM_FORCED_LEVEL_HIGH) {
		/* not supported by the hw */
		return -EINVAL;
	} else if (level == RADEON_DPM_FORCED_LEVEL_LOW) {
		ret = trinity_dpm_n_levels_disabled(rdev, ps->num_levels - 1);
		if (ret)
			return ret;
	} else {
		for (i = 0; i < ps->num_levels; i++) {
			ret = trinity_dpm_n_levels_disabled(rdev, 0);
			if (ret)
				return ret;
		}
	}

	rdev->pm.dpm.forced_level = level;

	return 0;
}

int trinity_dpm_pre_set_power_state(struct radeon_device *rdev)
{
	struct trinity_power_info *pi = trinity_get_pi(rdev);
	struct radeon_ps requested_ps = *rdev->pm.dpm.requested_ps;
	struct radeon_ps *new_ps = &requested_ps;

	trinity_update_requested_ps(rdev, new_ps);

	trinity_apply_state_adjust_rules(rdev,
					 &pi->requested_rps,
					 &pi->current_rps);

	return 0;
}

int trinity_dpm_set_power_state(struct radeon_device *rdev)
{
	struct trinity_power_info *pi = trinity_get_pi(rdev);
	struct radeon_ps *new_ps = &pi->requested_rps;
	struct radeon_ps *old_ps = &pi->current_rps;

	trinity_acquire_mutex(rdev);
	if (pi->enable_dpm) {
		if (pi->enable_bapm)
			trinity_dpm_bapm_enable(rdev, rdev->pm.dpm.ac_power);
		trinity_set_uvd_clock_before_set_eng_clock(rdev, new_ps, old_ps);
		trinity_enable_power_level_0(rdev);
		trinity_force_level_0(rdev);
		trinity_wait_for_level_0(rdev);
		trinity_setup_nbp_sim(rdev, new_ps);
		trinity_program_power_levels_0_to_n(rdev, new_ps, old_ps);
		trinity_force_level_0(rdev);
		trinity_unforce_levels(rdev);
		trinity_set_uvd_clock_after_set_eng_clock(rdev, new_ps, old_ps);
	}
	trinity_release_mutex(rdev);

	return 0;
}

void trinity_dpm_post_set_power_state(struct radeon_device *rdev)
{
	struct trinity_power_info *pi = trinity_get_pi(rdev);
	struct radeon_ps *new_ps = &pi->requested_rps;

	trinity_update_current_ps(rdev, new_ps);
}

void trinity_dpm_setup_asic(struct radeon_device *rdev)
{
	trinity_acquire_mutex(rdev);
	sumo_program_sstp(rdev);
	sumo_take_smu_control(rdev, true);
	trinity_get_min_sclk_divider(rdev);
	trinity_release_mutex(rdev);
}

void trinity_dpm_reset_asic(struct radeon_device *rdev)
{
	struct trinity_power_info *pi = trinity_get_pi(rdev);

	trinity_acquire_mutex(rdev);
	if (pi->enable_dpm) {
		trinity_enable_power_level_0(rdev);
		trinity_force_level_0(rdev);
		trinity_wait_for_level_0(rdev);
		trinity_program_bootup_state(rdev);
		trinity_force_level_0(rdev);
		trinity_unforce_levels(rdev);
	}
	trinity_release_mutex(rdev);
}

static u16 trinity_convert_voltage_index_to_value(struct radeon_device *rdev,
						  u32 vid_2bit)
{
	struct trinity_power_info *pi = trinity_get_pi(rdev);
	u32 vid_7bit = sumo_convert_vid2_to_vid7(rdev, &pi->sys_info.vid_mapping_table, vid_2bit);
	u32 svi_mode = (RREG32_SMC(PM_CONFIG) & SVI_Mode) ? 1 : 0;
	u32 step = (svi_mode == 0) ? 1250 : 625;
	u32 delta = vid_7bit * step + 50;

	if (delta > 155000)
		return 0;

	return (155000 - delta) / 100;
}

static void trinity_patch_boot_state(struct radeon_device *rdev,
				     struct trinity_ps *ps)
{
	struct trinity_power_info *pi = trinity_get_pi(rdev);

	ps->num_levels = 1;
	ps->nbps_flags = 0;
	ps->bapm_flags = 0;
	ps->levels[0] = pi->boot_pl;
}

static u8 trinity_calculate_vce_wm(struct radeon_device *rdev, u32 sclk)
{
	if (sclk < 20000)
		return 1;
	return 0;
}

static void trinity_construct_boot_state(struct radeon_device *rdev)
{
	struct trinity_power_info *pi = trinity_get_pi(rdev);

	pi->boot_pl.sclk = pi->sys_info.bootup_sclk;
	pi->boot_pl.vddc_index = pi->sys_info.bootup_nb_voltage_index;
	pi->boot_pl.ds_divider_index = 0;
	pi->boot_pl.ss_divider_index = 0;
	pi->boot_pl.allow_gnb_slow = 1;
	pi->boot_pl.force_nbp_state = 0;
	pi->boot_pl.display_wm = 0;
	pi->boot_pl.vce_wm = 0;
	pi->current_ps.num_levels = 1;
	pi->current_ps.levels[0] = pi->boot_pl;
}

static u8 trinity_get_sleep_divider_id_from_clock(struct radeon_device *rdev,
						  u32 sclk, u32 min_sclk_in_sr)
{
	struct trinity_power_info *pi = trinity_get_pi(rdev);
	u32 i;
	u32 temp;
	u32 min = (min_sclk_in_sr > TRINITY_MINIMUM_ENGINE_CLOCK) ?
		min_sclk_in_sr : TRINITY_MINIMUM_ENGINE_CLOCK;

	if (sclk < min)
		return 0;

	if (!pi->enable_sclk_ds)
		return 0;

	for (i = TRINITY_MAX_DEEPSLEEP_DIVIDER_ID;  ; i--) {
		temp = sclk / sumo_get_sleep_divider_from_id(i);
		if (temp >= min || i == 0)
			break;
	}

	return (u8)i;
}

static u32 trinity_get_valid_engine_clock(struct radeon_device *rdev,
					  u32 lower_limit)
{
	struct trinity_power_info *pi = trinity_get_pi(rdev);
	u32 i;

	for (i = 0; i < pi->sys_info.sclk_voltage_mapping_table.num_max_dpm_entries; i++) {
		if (pi->sys_info.sclk_voltage_mapping_table.entries[i].sclk_frequency >= lower_limit)
			return pi->sys_info.sclk_voltage_mapping_table.entries[i].sclk_frequency;
	}

	if (i == pi->sys_info.sclk_voltage_mapping_table.num_max_dpm_entries)
		DRM_ERROR("engine clock out of range!");

	return 0;
}

static void trinity_patch_thermal_state(struct radeon_device *rdev,
					struct trinity_ps *ps,
					struct trinity_ps *current_ps)
{
	struct trinity_power_info *pi = trinity_get_pi(rdev);
	u32 sclk_in_sr = pi->sys_info.min_sclk; /* ??? */
	u32 current_vddc;
	u32 current_sclk;
	u32 current_index = 0;

	if (current_ps) {
		current_vddc = current_ps->levels[current_index].vddc_index;
		current_sclk = current_ps->levels[current_index].sclk;
	} else {
		current_vddc = pi->boot_pl.vddc_index;
		current_sclk = pi->boot_pl.sclk;
	}

	ps->levels[0].vddc_index = current_vddc;

	if (ps->levels[0].sclk > current_sclk)
		ps->levels[0].sclk = current_sclk;

	ps->levels[0].ds_divider_index =
		trinity_get_sleep_divider_id_from_clock(rdev, ps->levels[0].sclk, sclk_in_sr);
	ps->levels[0].ss_divider_index = ps->levels[0].ds_divider_index;
	ps->levels[0].allow_gnb_slow = 1;
	ps->levels[0].force_nbp_state = 0;
	ps->levels[0].display_wm = 0;
	ps->levels[0].vce_wm =
		trinity_calculate_vce_wm(rdev, ps->levels[0].sclk);
}

static u8 trinity_calculate_display_wm(struct radeon_device *rdev,
				       struct trinity_ps *ps, u32 index)
{
	if (ps == NULL || ps->num_levels <= 1)
		return 0;
	else if (ps->num_levels == 2) {
		if (index == 0)
			return 0;
		else
			return 1;
	} else {
		if (index == 0)
			return 0;
		else if (ps->levels[index].sclk < 30000)
			return 0;
		else
			return 1;
	}
}

static u32 trinity_get_uvd_clock_index(struct radeon_device *rdev,
				       struct radeon_ps *rps)
{
	struct trinity_power_info *pi = trinity_get_pi(rdev);
	u32 i = 0;

	for (i = 0; i < 4; i++) {
		if ((rps->vclk == pi->sys_info.uvd_clock_table_entries[i].vclk) &&
		    (rps->dclk == pi->sys_info.uvd_clock_table_entries[i].dclk))
		    break;
	}

	if (i >= 4) {
		DRM_ERROR("UVD clock index not found!\n");
		i = 3;
	}
	return i;
}

static void trinity_adjust_uvd_state(struct radeon_device *rdev,
				     struct radeon_ps *rps)
{
	struct trinity_ps *ps = trinity_get_ps(rps);
	struct trinity_power_info *pi = trinity_get_pi(rdev);
	u32 high_index = 0;
	u32 low_index = 0;

	if (pi->uvd_dpm && r600_is_uvd_state(rps->class, rps->class2)) {
		high_index = trinity_get_uvd_clock_index(rdev, rps);

		switch(high_index) {
		case 3:
		case 2:
			low_index = 1;
			break;
		case 1:
		case 0:
		default:
			low_index = 0;
			break;
		}

		ps->vclk_low_divider =
			pi->sys_info.uvd_clock_table_entries[high_index].vclk_did;
		ps->dclk_low_divider =
			pi->sys_info.uvd_clock_table_entries[high_index].dclk_did;
		ps->vclk_high_divider =
			pi->sys_info.uvd_clock_table_entries[low_index].vclk_did;
		ps->dclk_high_divider =
			pi->sys_info.uvd_clock_table_entries[low_index].dclk_did;
	}
}



static void trinity_apply_state_adjust_rules(struct radeon_device *rdev,
					     struct radeon_ps *new_rps,
					     struct radeon_ps *old_rps)
{
	struct trinity_ps *ps = trinity_get_ps(new_rps);
	struct trinity_ps *current_ps = trinity_get_ps(old_rps);
	struct trinity_power_info *pi = trinity_get_pi(rdev);
	u32 min_voltage = 0; /* ??? */
	u32 min_sclk = pi->sys_info.min_sclk; /* XXX check against disp reqs */
	u32 sclk_in_sr = pi->sys_info.min_sclk; /* ??? */
	u32 i;
	bool force_high;
	u32 num_active_displays = rdev->pm.dpm.new_active_crtc_count;

	if (new_rps->class & ATOM_PPLIB_CLASSIFICATION_THERMAL)
		return trinity_patch_thermal_state(rdev, ps, current_ps);

	trinity_adjust_uvd_state(rdev, new_rps);

	for (i = 0; i < ps->num_levels; i++) {
		if (ps->levels[i].vddc_index < min_voltage)
			ps->levels[i].vddc_index = min_voltage;

		if (ps->levels[i].sclk < min_sclk)
			ps->levels[i].sclk =
				trinity_get_valid_engine_clock(rdev, min_sclk);

		ps->levels[i].ds_divider_index =
			sumo_get_sleep_divider_id_from_clock(rdev, ps->levels[i].sclk, sclk_in_sr);

		ps->levels[i].ss_divider_index = ps->levels[i].ds_divider_index;

		ps->levels[i].allow_gnb_slow = 1;
		ps->levels[i].force_nbp_state = 0;
		ps->levels[i].display_wm =
			trinity_calculate_display_wm(rdev, ps, i);
		ps->levels[i].vce_wm =
			trinity_calculate_vce_wm(rdev, ps->levels[0].sclk);
	}

	if ((new_rps->class & (ATOM_PPLIB_CLASSIFICATION_HDSTATE | ATOM_PPLIB_CLASSIFICATION_SDSTATE)) ||
	    ((new_rps->class & ATOM_PPLIB_CLASSIFICATION_UI_MASK) == ATOM_PPLIB_CLASSIFICATION_UI_BATTERY))
		ps->bapm_flags |= TRINITY_POWERSTATE_FLAGS_BAPM_DISABLE;

	if (pi->sys_info.nb_dpm_enable) {
		ps->Dpm0PgNbPsLo = 0x1;
		ps->Dpm0PgNbPsHi = 0x0;
		ps->DpmXNbPsLo = 0x2;
		ps->DpmXNbPsHi = 0x1;

		if ((new_rps->class & (ATOM_PPLIB_CLASSIFICATION_HDSTATE | ATOM_PPLIB_CLASSIFICATION_SDSTATE)) ||
		    ((new_rps->class & ATOM_PPLIB_CLASSIFICATION_UI_MASK) == ATOM_PPLIB_CLASSIFICATION_UI_BATTERY)) {
			force_high = ((new_rps->class & ATOM_PPLIB_CLASSIFICATION_HDSTATE) ||
				      ((new_rps->class & ATOM_PPLIB_CLASSIFICATION_SDSTATE) &&
				       (pi->sys_info.uma_channel_number == 1)));
			force_high = (num_active_displays >= 3) || force_high;
			ps->Dpm0PgNbPsLo = force_high ? 0x2 : 0x3;
			ps->Dpm0PgNbPsHi = 0x1;
			ps->DpmXNbPsLo = force_high ? 0x2 : 0x3;
			ps->DpmXNbPsHi = 0x2;
			ps->levels[ps->num_levels - 1].allow_gnb_slow = 0;
		}
	}
}

static void trinity_cleanup_asic(struct radeon_device *rdev)
{
	sumo_take_smu_control(rdev, false);
}

#if 0
static void trinity_pre_display_configuration_change(struct radeon_device *rdev)
{
	struct trinity_power_info *pi = trinity_get_pi(rdev);

	if (pi->voltage_drop_in_dce)
		trinity_dce_enable_voltage_adjustment(rdev, false);
}
#endif

static void trinity_add_dccac_value(struct radeon_device *rdev)
{
	u32 gpu_cac_avrg_cntl_window_size;
	u32 num_active_displays = rdev->pm.dpm.new_active_crtc_count;
	u64 disp_clk = rdev->clock.default_dispclk / 100;
	u32 dc_cac_value;

	gpu_cac_avrg_cntl_window_size =
		(RREG32_SMC(GPU_CAC_AVRG_CNTL) & WINDOW_SIZE_MASK) >> WINDOW_SIZE_SHIFT;

	dc_cac_value = (u32)((14213 * disp_clk * disp_clk * (u64)num_active_displays) >>
			     (32 - gpu_cac_avrg_cntl_window_size));

	WREG32_SMC(DC_CAC_VALUE, dc_cac_value);
}

void trinity_dpm_display_configuration_changed(struct radeon_device *rdev)
{
	struct trinity_power_info *pi = trinity_get_pi(rdev);

	if (pi->voltage_drop_in_dce)
		trinity_dce_enable_voltage_adjustment(rdev, true);
	trinity_add_dccac_value(rdev);
}

union power_info {
	struct _ATOM_POWERPLAY_INFO info;
	struct _ATOM_POWERPLAY_INFO_V2 info_2;
	struct _ATOM_POWERPLAY_INFO_V3 info_3;
	struct _ATOM_PPLIB_POWERPLAYTABLE pplib;
	struct _ATOM_PPLIB_POWERPLAYTABLE2 pplib2;
	struct _ATOM_PPLIB_POWERPLAYTABLE3 pplib3;
};

union pplib_clock_info {
	struct _ATOM_PPLIB_R600_CLOCK_INFO r600;
	struct _ATOM_PPLIB_RS780_CLOCK_INFO rs780;
	struct _ATOM_PPLIB_EVERGREEN_CLOCK_INFO evergreen;
	struct _ATOM_PPLIB_SUMO_CLOCK_INFO sumo;
};

union pplib_power_state {
	struct _ATOM_PPLIB_STATE v1;
	struct _ATOM_PPLIB_STATE_V2 v2;
};

static void trinity_parse_pplib_non_clock_info(struct radeon_device *rdev,
					       struct radeon_ps *rps,
					       struct _ATOM_PPLIB_NONCLOCK_INFO *non_clock_info,
					       u8 table_rev)
{
	struct trinity_ps *ps = trinity_get_ps(rps);

	rps->caps = le32_to_cpu(non_clock_info->ulCapsAndSettings);
	rps->class = le16_to_cpu(non_clock_info->usClassification);
	rps->class2 = le16_to_cpu(non_clock_info->usClassification2);

	if (ATOM_PPLIB_NONCLOCKINFO_VER1 < table_rev) {
		rps->vclk = le32_to_cpu(non_clock_info->ulVCLK);
		rps->dclk = le32_to_cpu(non_clock_info->ulDCLK);
	} else {
		rps->vclk = 0;
		rps->dclk = 0;
	}

	if (rps->class & ATOM_PPLIB_CLASSIFICATION_BOOT) {
		rdev->pm.dpm.boot_ps = rps;
		trinity_patch_boot_state(rdev, ps);
	}
	if (rps->class & ATOM_PPLIB_CLASSIFICATION_UVDSTATE)
		rdev->pm.dpm.uvd_ps = rps;
}

static void trinity_parse_pplib_clock_info(struct radeon_device *rdev,
					   struct radeon_ps *rps, int index,
					   union pplib_clock_info *clock_info)
{
	struct trinity_power_info *pi = trinity_get_pi(rdev);
	struct trinity_ps *ps = trinity_get_ps(rps);
	struct trinity_pl *pl = &ps->levels[index];
	u32 sclk;

	sclk = le16_to_cpu(clock_info->sumo.usEngineClockLow);
	sclk |= clock_info->sumo.ucEngineClockHigh << 16;
	pl->sclk = sclk;
	pl->vddc_index = clock_info->sumo.vddcIndex;

	ps->num_levels = index + 1;

	if (pi->enable_sclk_ds) {
		pl->ds_divider_index = 5;
		pl->ss_divider_index = 5;
	}
}

static int trinity_parse_power_table(struct radeon_device *rdev)
{
	struct radeon_mode_info *mode_info = &rdev->mode_info;
	struct _ATOM_PPLIB_NONCLOCK_INFO *non_clock_info;
	union pplib_power_state *power_state;
	int i, j, k, non_clock_array_index, clock_array_index;
	union pplib_clock_info *clock_info;
	struct _StateArray *state_array;
	struct _ClockInfoArray *clock_info_array;
	struct _NonClockInfoArray *non_clock_info_array;
	union power_info *power_info;
	int index = GetIndexIntoMasterTable(DATA, PowerPlayInfo);
        u16 data_offset;
	u8 frev, crev;
	u8 *power_state_offset;
	struct sumo_ps *ps;

	if (!atom_parse_data_header(mode_info->atom_context, index, NULL,
				   &frev, &crev, &data_offset))
		return -EINVAL;
	power_info = (union power_info *)(mode_info->atom_context->bios + data_offset);

	state_array = (struct _StateArray *)
		(mode_info->atom_context->bios + data_offset +
		 le16_to_cpu(power_info->pplib.usStateArrayOffset));
	clock_info_array = (struct _ClockInfoArray *)
		(mode_info->atom_context->bios + data_offset +
		 le16_to_cpu(power_info->pplib.usClockInfoArrayOffset));
	non_clock_info_array = (struct _NonClockInfoArray *)
		(mode_info->atom_context->bios + data_offset +
		 le16_to_cpu(power_info->pplib.usNonClockInfoArrayOffset));

	rdev->pm.dpm.ps = kzalloc(sizeof(struct radeon_ps) *
				  state_array->ucNumEntries, GFP_KERNEL);
	if (!rdev->pm.dpm.ps)
		return -ENOMEM;
	power_state_offset = (u8 *)state_array->states;
	for (i = 0; i < state_array->ucNumEntries; i++) {
		u8 *idx;
		power_state = (union pplib_power_state *)power_state_offset;
		non_clock_array_index = power_state->v2.nonClockInfoIndex;
		non_clock_info = (struct _ATOM_PPLIB_NONCLOCK_INFO *)
			&non_clock_info_array->nonClockInfo[non_clock_array_index];
		if (!rdev->pm.power_state[i].clock_info)
			return -EINVAL;
		ps = kzalloc(sizeof(struct sumo_ps), GFP_KERNEL);
		if (ps == NULL) {
			kfree(rdev->pm.dpm.ps);
			return -ENOMEM;
		}
		rdev->pm.dpm.ps[i].ps_priv = ps;
		k = 0;
		idx = (u8 *)&power_state->v2.clockInfoIndex[0];
		for (j = 0; j < power_state->v2.ucNumDPMLevels; j++) {
			clock_array_index = idx[j];
			if (clock_array_index >= clock_info_array->ucNumEntries)
				continue;
			if (k >= SUMO_MAX_HARDWARE_POWERLEVELS)
				break;
			clock_info = (union pplib_clock_info *)
				((u8 *)&clock_info_array->clockInfo[0] +
				 (clock_array_index * clock_info_array->ucEntrySize));
			trinity_parse_pplib_clock_info(rdev,
						       &rdev->pm.dpm.ps[i], k,
						       clock_info);
			k++;
		}
		trinity_parse_pplib_non_clock_info(rdev, &rdev->pm.dpm.ps[i],
						   non_clock_info,
						   non_clock_info_array->ucEntrySize);
		power_state_offset += 2 + power_state->v2.ucNumDPMLevels;
	}
	rdev->pm.dpm.num_ps = state_array->ucNumEntries;
	return 0;
}

union igp_info {
	struct _ATOM_INTEGRATED_SYSTEM_INFO info;
	struct _ATOM_INTEGRATED_SYSTEM_INFO_V2 info_2;
	struct _ATOM_INTEGRATED_SYSTEM_INFO_V5 info_5;
	struct _ATOM_INTEGRATED_SYSTEM_INFO_V6 info_6;
	struct _ATOM_INTEGRATED_SYSTEM_INFO_V1_7 info_7;
};

static u32 trinity_convert_did_to_freq(struct radeon_device *rdev, u8 did)
{
	struct trinity_power_info *pi = trinity_get_pi(rdev);
	u32 divider;

	if (did >= 8 && did <= 0x3f)
		divider = did * 25;
	else if (did > 0x3f && did <= 0x5f)
		divider = (did - 64) * 50 + 1600;
	else if (did > 0x5f && did <= 0x7e)
		divider = (did - 96) * 100 + 3200;
	else if (did == 0x7f)
		divider = 128 * 100;
	else
		return 10000;

	return ((pi->sys_info.dentist_vco_freq * 100) + (divider - 1)) / divider;
}

static int trinity_parse_sys_info_table(struct radeon_device *rdev)
{
	struct trinity_power_info *pi = trinity_get_pi(rdev);
	struct radeon_mode_info *mode_info = &rdev->mode_info;
	int index = GetIndexIntoMasterTable(DATA, IntegratedSystemInfo);
	union igp_info *igp_info;
	u8 frev, crev;
	u16 data_offset;
	int i;

	if (atom_parse_data_header(mode_info->atom_context, index, NULL,
				   &frev, &crev, &data_offset)) {
		igp_info = (union igp_info *)(mode_info->atom_context->bios +
					      data_offset);

		if (crev != 7) {
			DRM_ERROR("Unsupported IGP table: %d %d\n", frev, crev);
			return -EINVAL;
		}
		pi->sys_info.bootup_sclk = le32_to_cpu(igp_info->info_7.ulBootUpEngineClock);
		pi->sys_info.min_sclk = le32_to_cpu(igp_info->info_7.ulMinEngineClock);
		pi->sys_info.bootup_uma_clk = le32_to_cpu(igp_info->info_7.ulBootUpUMAClock);
		pi->sys_info.dentist_vco_freq = le32_to_cpu(igp_info->info_7.ulDentistVCOFreq);
		pi->sys_info.bootup_nb_voltage_index =
			le16_to_cpu(igp_info->info_7.usBootUpNBVoltage);
		if (igp_info->info_7.ucHtcTmpLmt == 0)
			pi->sys_info.htc_tmp_lmt = 203;
		else
			pi->sys_info.htc_tmp_lmt = igp_info->info_7.ucHtcTmpLmt;
		if (igp_info->info_7.ucHtcHystLmt == 0)
			pi->sys_info.htc_hyst_lmt = 5;
		else
			pi->sys_info.htc_hyst_lmt = igp_info->info_7.ucHtcHystLmt;
		if (pi->sys_info.htc_tmp_lmt <= pi->sys_info.htc_hyst_lmt) {
			DRM_ERROR("The htcTmpLmt should be larger than htcHystLmt.\n");
		}

		if (pi->enable_nbps_policy)
			pi->sys_info.nb_dpm_enable = igp_info->info_7.ucNBDPMEnable;
		else
			pi->sys_info.nb_dpm_enable = 0;

		for (i = 0; i < TRINITY_NUM_NBPSTATES; i++) {
			pi->sys_info.nbp_mclk[i] = le32_to_cpu(igp_info->info_7.ulNbpStateMemclkFreq[i]);
			pi->sys_info.nbp_nclk[i] = le32_to_cpu(igp_info->info_7.ulNbpStateNClkFreq[i]);
		}

		pi->sys_info.nbp_voltage_index[0] = le16_to_cpu(igp_info->info_7.usNBP0Voltage);
		pi->sys_info.nbp_voltage_index[1] = le16_to_cpu(igp_info->info_7.usNBP1Voltage);
		pi->sys_info.nbp_voltage_index[2] = le16_to_cpu(igp_info->info_7.usNBP2Voltage);
		pi->sys_info.nbp_voltage_index[3] = le16_to_cpu(igp_info->info_7.usNBP3Voltage);

		if (!pi->sys_info.nb_dpm_enable) {
			for (i = 1; i < TRINITY_NUM_NBPSTATES; i++) {
				pi->sys_info.nbp_mclk[i] = pi->sys_info.nbp_mclk[0];
				pi->sys_info.nbp_nclk[i] = pi->sys_info.nbp_nclk[0];
				pi->sys_info.nbp_voltage_index[i] = pi->sys_info.nbp_voltage_index[0];
			}
		}

		pi->sys_info.uma_channel_number = igp_info->info_7.ucUMAChannelNumber;

		sumo_construct_sclk_voltage_mapping_table(rdev,
							  &pi->sys_info.sclk_voltage_mapping_table,
							  igp_info->info_7.sAvail_SCLK);
		sumo_construct_vid_mapping_table(rdev, &pi->sys_info.vid_mapping_table,
						 igp_info->info_7.sAvail_SCLK);

		pi->sys_info.uvd_clock_table_entries[0].vclk_did =
			igp_info->info_7.ucDPMState0VclkFid;
		pi->sys_info.uvd_clock_table_entries[1].vclk_did =
			igp_info->info_7.ucDPMState1VclkFid;
		pi->sys_info.uvd_clock_table_entries[2].vclk_did =
			igp_info->info_7.ucDPMState2VclkFid;
		pi->sys_info.uvd_clock_table_entries[3].vclk_did =
			igp_info->info_7.ucDPMState3VclkFid;

		pi->sys_info.uvd_clock_table_entries[0].dclk_did =
			igp_info->info_7.ucDPMState0DclkFid;
		pi->sys_info.uvd_clock_table_entries[1].dclk_did =
			igp_info->info_7.ucDPMState1DclkFid;
		pi->sys_info.uvd_clock_table_entries[2].dclk_did =
			igp_info->info_7.ucDPMState2DclkFid;
		pi->sys_info.uvd_clock_table_entries[3].dclk_did =
			igp_info->info_7.ucDPMState3DclkFid;

		for (i = 0; i < 4; i++) {
			pi->sys_info.uvd_clock_table_entries[i].vclk =
				trinity_convert_did_to_freq(rdev,
							    pi->sys_info.uvd_clock_table_entries[i].vclk_did);
			pi->sys_info.uvd_clock_table_entries[i].dclk =
				trinity_convert_did_to_freq(rdev,
							    pi->sys_info.uvd_clock_table_entries[i].dclk_did);
		}



	}
	return 0;
}

int trinity_dpm_init(struct radeon_device *rdev)
{
	struct trinity_power_info *pi;
	int ret, i;

	pi = kzalloc(sizeof(struct trinity_power_info), GFP_KERNEL);
	if (pi == NULL)
		return -ENOMEM;
	rdev->pm.dpm.priv = pi;

	for (i = 0; i < SUMO_MAX_HARDWARE_POWERLEVELS; i++)
		pi->at[i] = TRINITY_AT_DFLT;

<<<<<<< HEAD
	/* There are stability issues reported on with
	 * bapm enabled when switching between AC and battery
	 * power.  At the same time, some MSI boards hang
	 * if it's not enabled and dpm is enabled.  Just enable
	 * it for MSI boards right now.
	 */
	if (rdev->pdev->subsystem_vendor == 0x1462)
		pi->enable_bapm = true;
	else
		pi->enable_bapm = false;
=======
	if (radeon_bapm == -1) {
		/* There are stability issues reported on with
		 * bapm enabled when switching between AC and battery
		 * power.  At the same time, some MSI boards hang
		 * if it's not enabled and dpm is enabled.  Just enable
		 * it for MSI boards right now.
		 */
		if (rdev->pdev->subsystem_vendor == 0x1462)
			pi->enable_bapm = true;
		else
			pi->enable_bapm = false;
	} else if (radeon_bapm == 0) {
		pi->enable_bapm = false;
	} else {
		pi->enable_bapm = true;
	}
>>>>>>> 9e82bf01
	pi->enable_nbps_policy = true;
	pi->enable_sclk_ds = true;
	pi->enable_gfx_power_gating = true;
	pi->enable_gfx_clock_gating = true;
	pi->enable_mg_clock_gating = false;
	pi->enable_gfx_dynamic_mgpg = false;
	pi->override_dynamic_mgpg = false;
	pi->enable_auto_thermal_throttling = true;
	pi->voltage_drop_in_dce = false; /* need to restructure dpm/modeset interaction */
	pi->uvd_dpm = true; /* ??? */

	ret = trinity_parse_sys_info_table(rdev);
	if (ret)
		return ret;

	trinity_construct_boot_state(rdev);

	ret = r600_get_platform_caps(rdev);
	if (ret)
		return ret;

	ret = trinity_parse_power_table(rdev);
	if (ret)
		return ret;

	pi->thermal_auto_throttling = pi->sys_info.htc_tmp_lmt;
	pi->enable_dpm = true;

	return 0;
}

void trinity_dpm_print_power_state(struct radeon_device *rdev,
				   struct radeon_ps *rps)
{
	int i;
	struct trinity_ps *ps = trinity_get_ps(rps);

	r600_dpm_print_class_info(rps->class, rps->class2);
	r600_dpm_print_cap_info(rps->caps);
	printk("\tuvd    vclk: %d dclk: %d\n", rps->vclk, rps->dclk);
	for (i = 0; i < ps->num_levels; i++) {
		struct trinity_pl *pl = &ps->levels[i];
		printk("\t\tpower level %d    sclk: %u vddc: %u\n",
		       i, pl->sclk,
		       trinity_convert_voltage_index_to_value(rdev, pl->vddc_index));
	}
	r600_dpm_print_ps_status(rdev, rps);
}

void trinity_dpm_debugfs_print_current_performance_level(struct radeon_device *rdev,
							 struct seq_file *m)
{
	struct trinity_power_info *pi = trinity_get_pi(rdev);
	struct radeon_ps *rps = &pi->current_rps;
	struct trinity_ps *ps = trinity_get_ps(rps);
	struct trinity_pl *pl;
	u32 current_index =
		(RREG32(TARGET_AND_CURRENT_PROFILE_INDEX) & CURRENT_STATE_MASK) >>
		CURRENT_STATE_SHIFT;

	if (current_index >= ps->num_levels) {
		seq_printf(m, "invalid dpm profile %d\n", current_index);
	} else {
		pl = &ps->levels[current_index];
		seq_printf(m, "uvd    vclk: %d dclk: %d\n", rps->vclk, rps->dclk);
		seq_printf(m, "power level %d    sclk: %u vddc: %u\n",
			   current_index, pl->sclk,
			   trinity_convert_voltage_index_to_value(rdev, pl->vddc_index));
	}
}

void trinity_dpm_fini(struct radeon_device *rdev)
{
	int i;

	trinity_cleanup_asic(rdev); /* ??? */

	for (i = 0; i < rdev->pm.dpm.num_ps; i++) {
		kfree(rdev->pm.dpm.ps[i].ps_priv);
	}
	kfree(rdev->pm.dpm.ps);
	kfree(rdev->pm.dpm.priv);
}

u32 trinity_dpm_get_sclk(struct radeon_device *rdev, bool low)
{
	struct trinity_power_info *pi = trinity_get_pi(rdev);
	struct trinity_ps *requested_state = trinity_get_ps(&pi->requested_rps);

	if (low)
		return requested_state->levels[0].sclk;
	else
		return requested_state->levels[requested_state->num_levels - 1].sclk;
}

u32 trinity_dpm_get_mclk(struct radeon_device *rdev, bool low)
{
	struct trinity_power_info *pi = trinity_get_pi(rdev);

	return pi->sys_info.bootup_uma_clk;
}<|MERGE_RESOLUTION|>--- conflicted
+++ resolved
@@ -1874,18 +1874,6 @@
 	for (i = 0; i < SUMO_MAX_HARDWARE_POWERLEVELS; i++)
 		pi->at[i] = TRINITY_AT_DFLT;
 
-<<<<<<< HEAD
-	/* There are stability issues reported on with
-	 * bapm enabled when switching between AC and battery
-	 * power.  At the same time, some MSI boards hang
-	 * if it's not enabled and dpm is enabled.  Just enable
-	 * it for MSI boards right now.
-	 */
-	if (rdev->pdev->subsystem_vendor == 0x1462)
-		pi->enable_bapm = true;
-	else
-		pi->enable_bapm = false;
-=======
 	if (radeon_bapm == -1) {
 		/* There are stability issues reported on with
 		 * bapm enabled when switching between AC and battery
@@ -1902,7 +1890,6 @@
 	} else {
 		pi->enable_bapm = true;
 	}
->>>>>>> 9e82bf01
 	pi->enable_nbps_policy = true;
 	pi->enable_sclk_ds = true;
 	pi->enable_gfx_power_gating = true;
