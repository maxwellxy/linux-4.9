--- conflicted
+++ resolved
@@ -1,15 +1,9 @@
 config ECRYPT_FS
 	tristate "eCrypt filesystem layer support (EXPERIMENTAL)"
-<<<<<<< HEAD
-	depends on EXPERIMENTAL && KEYS && NET
-	select CRYPTO_ECB
-	select CRYPTO_CBC
-=======
 	depends on EXPERIMENTAL && KEYS && CRYPTO
 	select CRYPTO_ECB
 	select CRYPTO_CBC
 	select CRYPTO_MD5
->>>>>>> 66b00a7c
 	help
 	  Encrypted filesystem that operates on the VFS layer.  See
 	  <file:Documentation/filesystems/ecryptfs.txt> to learn more about
