--- conflicted
+++ resolved
@@ -117,9 +117,13 @@
 extern void ftrace_caller(void);
 extern void ftrace_call(void);
 extern void mcount_call(void);
-<<<<<<< HEAD
-#ifdef CONFIG_FUNCTION_RET_TRACER
-extern void ftrace_return_caller(void);
+#ifdef CONFIG_FUNCTION_GRAPH_TRACER
+extern void ftrace_graph_caller(void);
+extern int ftrace_enable_ftrace_graph_caller(void);
+extern int ftrace_disable_ftrace_graph_caller(void);
+#else
+static inline int ftrace_enable_ftrace_graph_caller(void) { return 0; }
+static inline int ftrace_disable_ftrace_graph_caller(void) { return 0; }
 #endif
 
 /**
@@ -150,22 +154,6 @@
  * ftrace_make_call - convert a nop call site into a call to addr
  * @rec: the mcount call site record
  * @addr: the address that the call site should call
-=======
-#ifdef CONFIG_FUNCTION_GRAPH_TRACER
-extern void ftrace_graph_caller(void);
-extern int ftrace_enable_ftrace_graph_caller(void);
-extern int ftrace_disable_ftrace_graph_caller(void);
-#else
-static inline int ftrace_enable_ftrace_graph_caller(void) { return 0; }
-static inline int ftrace_disable_ftrace_graph_caller(void) { return 0; }
-#endif
-
-/**
- * ftrace_make_nop - convert code into top
- * @mod: module structure if called by module load initialization
- * @rec: the mcount call site record
- * @addr: the address that the call site should be calling
->>>>>>> da485e0c
  *
  * This is a very sensitive operation and great care needs
  * to be taken by the arch.  The operation should carefully
@@ -173,11 +161,7 @@
  * what we expect it to be, and then on success of the compare,
  * it should write to the location.
  *
-<<<<<<< HEAD
  * The code segment at @rec->ip should be a nop
-=======
- * The code segment at @rec->ip should be a caller to @addr
->>>>>>> da485e0c
  *
  * Return must be:
  *  0 on success
@@ -186,32 +170,6 @@
  *  -EPERM  on error writing to the location
  * Any other value will be considered a failure.
  */
-<<<<<<< HEAD
-=======
-extern int ftrace_make_nop(struct module *mod,
-			   struct dyn_ftrace *rec, unsigned long addr);
-
-/**
- * ftrace_make_call - convert a nop call site into a call to addr
- * @rec: the mcount call site record
- * @addr: the address that the call site should call
- *
- * This is a very sensitive operation and great care needs
- * to be taken by the arch.  The operation should carefully
- * read the location, check to see if what is read is indeed
- * what we expect it to be, and then on success of the compare,
- * it should write to the location.
- *
- * The code segment at @rec->ip should be a nop
- *
- * Return must be:
- *  0 on success
- *  -EFAULT on error reading the location
- *  -EINVAL on a failed compare of the contents
- *  -EPERM  on error writing to the location
- * Any other value will be considered a failure.
- */
->>>>>>> da485e0c
 extern int ftrace_make_call(struct dyn_ftrace *rec, unsigned long addr);
 
 
@@ -401,38 +359,12 @@
 /*
  * Structure that defines a return function trace.
  */
-<<<<<<< HEAD
-struct ftrace_retfunc {
-	unsigned long ret; /* Return address */
-=======
 struct ftrace_graph_ret {
->>>>>>> da485e0c
 	unsigned long func; /* Current function */
 	unsigned long long calltime;
 	unsigned long long rettime;
 	/* Number of functions that overran the depth limit for current task */
 	unsigned long overrun;
-<<<<<<< HEAD
-};
-
-#ifdef CONFIG_FUNCTION_RET_TRACER
-#define FTRACE_RETFUNC_DEPTH 50
-#define FTRACE_RETSTACK_ALLOC_SIZE 32
-/* Type of a callback handler of tracing return function */
-typedef void (*trace_function_return_t)(struct ftrace_retfunc *);
-
-extern int register_ftrace_return(trace_function_return_t func);
-/* The current handler in use */
-extern trace_function_return_t ftrace_function_return;
-extern void unregister_ftrace_return(void);
-
-extern void ftrace_retfunc_init_task(struct task_struct *t);
-extern void ftrace_retfunc_exit_task(struct task_struct *t);
-#else
-static inline void ftrace_retfunc_init_task(struct task_struct *t) { }
-static inline void ftrace_retfunc_exit_task(struct task_struct *t) { }
-#endif
-=======
 	int depth;
 };
 
@@ -539,6 +471,5 @@
 }
 
 #endif /* CONFIG_TRACING */
->>>>>>> da485e0c
 
 #endif /* _LINUX_FTRACE_H */