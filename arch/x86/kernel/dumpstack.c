--- conflicted
+++ resolved
@@ -123,15 +123,6 @@
 	while (valid_stack_ptr(tinfo, ret_addr, sizeof(*ret_addr), end)) {
 		unsigned long addr = *ret_addr;
 
-<<<<<<< HEAD
-		if (__kernel_text_address(addr)) {
-			ops->address(data, addr, 1);
-			frame = frame->next_frame;
-			ret_addr = &frame->return_address;
-			print_ftrace_graph_addr(addr, data, ops, tinfo, graph);
-		}
-	}
-=======
 		if (!__kernel_text_address(addr))
 			break;
 
@@ -141,7 +132,6 @@
 		print_ftrace_graph_addr(addr, data, ops, tinfo, graph);
 	}
 
->>>>>>> 6be32571
 	return (unsigned long)frame;
 }
 EXPORT_SYMBOL_GPL(print_context_stack_bp);
