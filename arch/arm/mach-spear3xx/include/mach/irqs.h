--- conflicted
+++ resolved
@@ -16,10 +16,6 @@
 
 /* FIXME: probe all these from DT */
 #define SPEAR3XX_IRQ_INTRCOMM_RAS_ARM		1
-<<<<<<< HEAD
-#define SPEAR3XX_IRQ_CPU_GPT1_1			2
-=======
->>>>>>> 3c0dec5f
 #define SPEAR3XX_IRQ_GEN_RAS_1			28
 #define SPEAR3XX_IRQ_GEN_RAS_2			29
 #define SPEAR3XX_IRQ_GEN_RAS_3			30
