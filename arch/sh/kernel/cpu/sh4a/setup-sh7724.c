/*
 * SH7724 Setup
 *
 * Copyright (C) 2009 Renesas Solutions Corp.
 *
 * Kuninori Morimoto <morimoto.kuninori@renesas.com>
 *
 * Based on SH7723 Setup
 * Copyright (C) 2008  Paul Mundt
 *
 * This file is subject to the terms and conditions of the GNU General Public
 * License.  See the file "COPYING" in the main directory of this archive
 * for more details.
 */
#include <linux/platform_device.h>
#include <linux/init.h>
#include <linux/serial.h>
#include <linux/mm.h>
#include <linux/serial_sci.h>
#include <linux/uio_driver.h>
#include <linux/sh_timer.h>
#include <linux/io.h>
#include <linux/notifier.h>
#include <asm/suspend.h>
#include <asm/clock.h>
#include <asm/dma-sh.h>
#include <asm/mmzone.h>
#include <cpu/sh7724.h>

/* DMA */
static struct sh_dmae_pdata dma_platform_data = {
	.mode = SHDMA_DMAOR1,
};

static struct platform_device dma_device = {
	.name	= "sh-dma-engine",
	.id		= -1,
	.dev	= {
		.platform_data	= &dma_platform_data,
	},
};

/* Serial */
static struct plat_sci_port scif0_platform_data = {
	.mapbase        = 0xffe00000,
	.flags          = UPF_BOOT_AUTOCONF,
	.type           = PORT_SCIF,
	.irqs           = { 80, 80, 80, 80 },
	.clk		= "scif0",
};

static struct platform_device scif0_device = {
	.name		= "sh-sci",
	.id		= 0,
	.dev		= {
		.platform_data	= &scif0_platform_data,
	},
};

static struct plat_sci_port scif1_platform_data = {
	.mapbase        = 0xffe10000,
	.flags          = UPF_BOOT_AUTOCONF,
	.type           = PORT_SCIF,
	.irqs           = { 81, 81, 81, 81 },
	.clk		= "scif1",
};

static struct platform_device scif1_device = {
	.name		= "sh-sci",
	.id		= 1,
	.dev		= {
		.platform_data	= &scif1_platform_data,
	},
};

static struct plat_sci_port scif2_platform_data = {
	.mapbase        = 0xffe20000,
	.flags          = UPF_BOOT_AUTOCONF,
	.type           = PORT_SCIF,
	.irqs           = { 82, 82, 82, 82 },
	.clk		= "scif2",
};

static struct platform_device scif2_device = {
	.name		= "sh-sci",
	.id		= 2,
	.dev		= {
		.platform_data	= &scif2_platform_data,
	},
};

static struct plat_sci_port scif3_platform_data = {
	.mapbase        = 0xa4e30000,
	.flags          = UPF_BOOT_AUTOCONF,
	.type           = PORT_SCIFA,
	.irqs           = { 56, 56, 56, 56 },
	.clk		= "scif3",
};

static struct platform_device scif3_device = {
	.name		= "sh-sci",
	.id		= 3,
	.dev		= {
		.platform_data	= &scif3_platform_data,
	},
};

static struct plat_sci_port scif4_platform_data = {
	.mapbase        = 0xa4e40000,
	.flags          = UPF_BOOT_AUTOCONF,
	.type           = PORT_SCIFA,
	.irqs           = { 88, 88, 88, 88 },
	.clk		= "scif4",
};

static struct platform_device scif4_device = {
	.name		= "sh-sci",
	.id		= 4,
	.dev		= {
		.platform_data	= &scif4_platform_data,
	},
};

static struct plat_sci_port scif5_platform_data = {
	.mapbase        = 0xa4e50000,
	.flags          = UPF_BOOT_AUTOCONF,
	.type           = PORT_SCIFA,
	.irqs           = { 109, 109, 109, 109 },
	.clk		= "scif5",
};

static struct platform_device scif5_device = {
	.name		= "sh-sci",
	.id		= 5,
	.dev		= {
		.platform_data	= &scif5_platform_data,
	},
};

/* RTC */
static struct resource rtc_resources[] = {
	[0] = {
		.start	= 0xa465fec0,
		.end	= 0xa465fec0 + 0x58 - 1,
		.flags	= IORESOURCE_IO,
	},
	[1] = {
		/* Period IRQ */
		.start	= 69,
		.flags	= IORESOURCE_IRQ,
	},
	[2] = {
		/* Carry IRQ */
		.start	= 70,
		.flags	= IORESOURCE_IRQ,
	},
	[3] = {
		/* Alarm IRQ */
		.start	= 68,
		.flags	= IORESOURCE_IRQ,
	},
};

static struct platform_device rtc_device = {
	.name		= "sh-rtc",
	.id		= -1,
	.num_resources	= ARRAY_SIZE(rtc_resources),
	.resource	= rtc_resources,
	.archdata = {
		.hwblk_id = HWBLK_RTC,
	},
};

/* I2C0 */
static struct resource iic0_resources[] = {
	[0] = {
		.name	= "IIC0",
		.start  = 0x04470000,
		.end    = 0x04470018 - 1,
		.flags  = IORESOURCE_MEM,
	},
	[1] = {
		.start  = 96,
		.end    = 99,
		.flags  = IORESOURCE_IRQ,
	},
};

static struct platform_device iic0_device = {
	.name           = "i2c-sh_mobile",
	.id             = 0, /* "i2c0" clock */
	.num_resources  = ARRAY_SIZE(iic0_resources),
	.resource       = iic0_resources,
	.archdata = {
		.hwblk_id = HWBLK_IIC0,
	},
};

/* I2C1 */
static struct resource iic1_resources[] = {
	[0] = {
		.name	= "IIC1",
		.start  = 0x04750000,
		.end    = 0x04750018 - 1,
		.flags  = IORESOURCE_MEM,
	},
	[1] = {
		.start  = 92,
		.end    = 95,
		.flags  = IORESOURCE_IRQ,
	},
};

static struct platform_device iic1_device = {
	.name           = "i2c-sh_mobile",
	.id             = 1, /* "i2c1" clock */
	.num_resources  = ARRAY_SIZE(iic1_resources),
	.resource       = iic1_resources,
	.archdata = {
		.hwblk_id = HWBLK_IIC1,
	},
};

/* VPU */
static struct uio_info vpu_platform_data = {
	.name = "VPU5F",
	.version = "0",
	.irq = 60,
};

static struct resource vpu_resources[] = {
	[0] = {
		.name	= "VPU",
		.start	= 0xfe900000,
		.end	= 0xfe902807,
		.flags	= IORESOURCE_MEM,
	},
	[1] = {
		/* place holder for contiguous memory */
	},
};

static struct platform_device vpu_device = {
	.name		= "uio_pdrv_genirq",
	.id		= 0,
	.dev = {
		.platform_data	= &vpu_platform_data,
	},
	.resource	= vpu_resources,
	.num_resources	= ARRAY_SIZE(vpu_resources),
	.archdata = {
		.hwblk_id = HWBLK_VPU,
	},
};

/* VEU0 */
static struct uio_info veu0_platform_data = {
	.name = "VEU3F0",
	.version = "0",
	.irq = 83,
};

static struct resource veu0_resources[] = {
	[0] = {
		.name	= "VEU3F0",
		.start	= 0xfe920000,
		.end	= 0xfe9200cb,
		.flags	= IORESOURCE_MEM,
	},
	[1] = {
		/* place holder for contiguous memory */
	},
};

static struct platform_device veu0_device = {
	.name		= "uio_pdrv_genirq",
	.id		= 1,
	.dev = {
		.platform_data	= &veu0_platform_data,
	},
	.resource	= veu0_resources,
	.num_resources	= ARRAY_SIZE(veu0_resources),
	.archdata = {
		.hwblk_id = HWBLK_VEU0,
	},
};

/* VEU1 */
static struct uio_info veu1_platform_data = {
	.name = "VEU3F1",
	.version = "0",
	.irq = 54,
};

static struct resource veu1_resources[] = {
	[0] = {
		.name	= "VEU3F1",
		.start	= 0xfe924000,
		.end	= 0xfe9240cb,
		.flags	= IORESOURCE_MEM,
	},
	[1] = {
		/* place holder for contiguous memory */
	},
};

static struct platform_device veu1_device = {
	.name		= "uio_pdrv_genirq",
	.id		= 2,
	.dev = {
		.platform_data	= &veu1_platform_data,
	},
	.resource	= veu1_resources,
	.num_resources	= ARRAY_SIZE(veu1_resources),
	.archdata = {
		.hwblk_id = HWBLK_VEU1,
	},
};

static struct sh_timer_config cmt_platform_data = {
	.name = "CMT",
	.channel_offset = 0x60,
	.timer_bit = 5,
	.clk = "cmt0",
	.clockevent_rating = 125,
	.clocksource_rating = 200,
};

static struct resource cmt_resources[] = {
	[0] = {
		.name	= "CMT",
		.start	= 0x044a0060,
		.end	= 0x044a006b,
		.flags	= IORESOURCE_MEM,
	},
	[1] = {
		.start	= 104,
		.flags	= IORESOURCE_IRQ,
	},
};

static struct platform_device cmt_device = {
	.name		= "sh_cmt",
	.id		= 0,
	.dev = {
		.platform_data	= &cmt_platform_data,
	},
	.resource	= cmt_resources,
	.num_resources	= ARRAY_SIZE(cmt_resources),
	.archdata = {
		.hwblk_id = HWBLK_CMT,
	},
};

static struct sh_timer_config tmu0_platform_data = {
	.name = "TMU0",
	.channel_offset = 0x04,
	.timer_bit = 0,
	.clk = "tmu0",
	.clockevent_rating = 200,
};

static struct resource tmu0_resources[] = {
	[0] = {
		.name	= "TMU0",
		.start	= 0xffd80008,
		.end	= 0xffd80013,
		.flags	= IORESOURCE_MEM,
	},
	[1] = {
		.start	= 16,
		.flags	= IORESOURCE_IRQ,
	},
};

static struct platform_device tmu0_device = {
	.name		= "sh_tmu",
	.id		= 0,
	.dev = {
		.platform_data	= &tmu0_platform_data,
	},
	.resource	= tmu0_resources,
	.num_resources	= ARRAY_SIZE(tmu0_resources),
	.archdata = {
		.hwblk_id = HWBLK_TMU0,
	},
};

static struct sh_timer_config tmu1_platform_data = {
	.name = "TMU1",
	.channel_offset = 0x10,
	.timer_bit = 1,
	.clk = "tmu0",
	.clocksource_rating = 200,
};

static struct resource tmu1_resources[] = {
	[0] = {
		.name	= "TMU1",
		.start	= 0xffd80014,
		.end	= 0xffd8001f,
		.flags	= IORESOURCE_MEM,
	},
	[1] = {
		.start	= 17,
		.flags	= IORESOURCE_IRQ,
	},
};

static struct platform_device tmu1_device = {
	.name		= "sh_tmu",
	.id		= 1,
	.dev = {
		.platform_data	= &tmu1_platform_data,
	},
	.resource	= tmu1_resources,
	.num_resources	= ARRAY_SIZE(tmu1_resources),
	.archdata = {
		.hwblk_id = HWBLK_TMU0,
	},
};

static struct sh_timer_config tmu2_platform_data = {
	.name = "TMU2",
	.channel_offset = 0x1c,
	.timer_bit = 2,
	.clk = "tmu0",
};

static struct resource tmu2_resources[] = {
	[0] = {
		.name	= "TMU2",
		.start	= 0xffd80020,
		.end	= 0xffd8002b,
		.flags	= IORESOURCE_MEM,
	},
	[1] = {
		.start	= 18,
		.flags	= IORESOURCE_IRQ,
	},
};

static struct platform_device tmu2_device = {
	.name		= "sh_tmu",
	.id		= 2,
	.dev = {
		.platform_data	= &tmu2_platform_data,
	},
	.resource	= tmu2_resources,
	.num_resources	= ARRAY_SIZE(tmu2_resources),
	.archdata = {
		.hwblk_id = HWBLK_TMU0,
	},
};


static struct sh_timer_config tmu3_platform_data = {
	.name = "TMU3",
	.channel_offset = 0x04,
	.timer_bit = 0,
	.clk = "tmu1",
};

static struct resource tmu3_resources[] = {
	[0] = {
		.name	= "TMU3",
		.start	= 0xffd90008,
		.end	= 0xffd90013,
		.flags	= IORESOURCE_MEM,
	},
	[1] = {
		.start	= 57,
		.flags	= IORESOURCE_IRQ,
	},
};

static struct platform_device tmu3_device = {
	.name		= "sh_tmu",
	.id		= 3,
	.dev = {
		.platform_data	= &tmu3_platform_data,
	},
	.resource	= tmu3_resources,
	.num_resources	= ARRAY_SIZE(tmu3_resources),
	.archdata = {
		.hwblk_id = HWBLK_TMU1,
	},
};

static struct sh_timer_config tmu4_platform_data = {
	.name = "TMU4",
	.channel_offset = 0x10,
	.timer_bit = 1,
	.clk = "tmu1",
};

static struct resource tmu4_resources[] = {
	[0] = {
		.name	= "TMU4",
		.start	= 0xffd90014,
		.end	= 0xffd9001f,
		.flags	= IORESOURCE_MEM,
	},
	[1] = {
		.start	= 58,
		.flags	= IORESOURCE_IRQ,
	},
};

static struct platform_device tmu4_device = {
	.name		= "sh_tmu",
	.id		= 4,
	.dev = {
		.platform_data	= &tmu4_platform_data,
	},
	.resource	= tmu4_resources,
	.num_resources	= ARRAY_SIZE(tmu4_resources),
	.archdata = {
		.hwblk_id = HWBLK_TMU1,
	},
};

static struct sh_timer_config tmu5_platform_data = {
	.name = "TMU5",
	.channel_offset = 0x1c,
	.timer_bit = 2,
	.clk = "tmu1",
};

static struct resource tmu5_resources[] = {
	[0] = {
		.name	= "TMU5",
		.start	= 0xffd90020,
		.end	= 0xffd9002b,
		.flags	= IORESOURCE_MEM,
	},
	[1] = {
		.start	= 57,
		.flags	= IORESOURCE_IRQ,
	},
};

static struct platform_device tmu5_device = {
	.name		= "sh_tmu",
	.id		= 5,
	.dev = {
		.platform_data	= &tmu5_platform_data,
	},
	.resource	= tmu5_resources,
	.num_resources	= ARRAY_SIZE(tmu5_resources),
	.archdata = {
		.hwblk_id = HWBLK_TMU1,
	},
};

/* JPU */
static struct uio_info jpu_platform_data = {
	.name = "JPU",
	.version = "0",
	.irq = 27,
};

static struct resource jpu_resources[] = {
	[0] = {
		.name	= "JPU",
		.start	= 0xfe980000,
		.end	= 0xfe9902d3,
		.flags	= IORESOURCE_MEM,
	},
	[1] = {
		/* place holder for contiguous memory */
	},
};

static struct platform_device jpu_device = {
	.name		= "uio_pdrv_genirq",
	.id		= 3,
	.dev = {
		.platform_data	= &jpu_platform_data,
	},
	.resource	= jpu_resources,
	.num_resources	= ARRAY_SIZE(jpu_resources),
	.archdata = {
		.hwblk_id = HWBLK_JPU,
	},
};

/* SPU2DSP0 */
static struct uio_info spu0_platform_data = {
	.name = "SPU2DSP0",
	.version = "0",
	.irq = 86,
};

static struct resource spu0_resources[] = {
	[0] = {
		.name	= "SPU2DSP0",
		.start	= 0xFE200000,
		.end	= 0xFE2FFFFF,
		.flags	= IORESOURCE_MEM,
	},
	[1] = {
		/* place holder for contiguous memory */
	},
};

static struct platform_device spu0_device = {
	.name		= "uio_pdrv_genirq",
	.id		= 4,
	.dev = {
		.platform_data	= &spu0_platform_data,
	},
	.resource	= spu0_resources,
	.num_resources	= ARRAY_SIZE(spu0_resources),
	.archdata = {
		.hwblk_id = HWBLK_SPU,
	},
};

/* SPU2DSP1 */
static struct uio_info spu1_platform_data = {
	.name = "SPU2DSP1",
	.version = "0",
	.irq = 87,
};

static struct resource spu1_resources[] = {
	[0] = {
		.name	= "SPU2DSP1",
		.start	= 0xFE300000,
		.end	= 0xFE3FFFFF,
		.flags	= IORESOURCE_MEM,
	},
	[1] = {
		/* place holder for contiguous memory */
	},
};

static struct platform_device spu1_device = {
	.name		= "uio_pdrv_genirq",
	.id		= 5,
	.dev = {
		.platform_data	= &spu1_platform_data,
	},
	.resource	= spu1_resources,
	.num_resources	= ARRAY_SIZE(spu1_resources),
	.archdata = {
		.hwblk_id = HWBLK_SPU,
	},
};

static struct platform_device *sh7724_devices[] __initdata = {
	&scif0_device,
	&scif1_device,
	&scif2_device,
	&scif3_device,
	&scif4_device,
	&scif5_device,
	&cmt_device,
	&tmu0_device,
	&tmu1_device,
	&tmu2_device,
	&tmu3_device,
	&tmu4_device,
	&tmu5_device,
<<<<<<< HEAD
=======
	&dma_device,
>>>>>>> 6be32571
	&rtc_device,
	&iic0_device,
	&iic1_device,
	&vpu_device,
	&veu0_device,
	&veu1_device,
	&jpu_device,
	&spu0_device,
	&spu1_device,
};

static int __init sh7724_devices_setup(void)
{
	platform_resource_setup_memory(&vpu_device, "vpu", 2 << 20);
	platform_resource_setup_memory(&veu0_device, "veu0", 2 << 20);
	platform_resource_setup_memory(&veu1_device, "veu1", 2 << 20);
	platform_resource_setup_memory(&jpu_device,  "jpu",  2 << 20);
	platform_resource_setup_memory(&spu0_device, "spu0", 2 << 20);
	platform_resource_setup_memory(&spu1_device, "spu1", 2 << 20);

	return platform_add_devices(sh7724_devices,
				    ARRAY_SIZE(sh7724_devices));
}
arch_initcall(sh7724_devices_setup);

static struct platform_device *sh7724_early_devices[] __initdata = {
	&scif0_device,
	&scif1_device,
	&scif2_device,
	&scif3_device,
	&scif4_device,
	&scif5_device,
	&cmt_device,
	&tmu0_device,
	&tmu1_device,
	&tmu2_device,
	&tmu3_device,
	&tmu4_device,
	&tmu5_device,
};

void __init plat_early_device_setup(void)
{
	early_platform_add_devices(sh7724_early_devices,
				   ARRAY_SIZE(sh7724_early_devices));
}

#define RAMCR_CACHE_L2FC	0x0002
#define RAMCR_CACHE_L2E		0x0001
#define L2_CACHE_ENABLE		(RAMCR_CACHE_L2E|RAMCR_CACHE_L2FC)
void __uses_jump_to_uncached l2_cache_init(void)
{
	/* Enable L2 cache */
	ctrl_outl(L2_CACHE_ENABLE, RAMCR);
}

enum {
	UNUSED = 0,

	/* interrupt sources */
	IRQ0, IRQ1, IRQ2, IRQ3, IRQ4, IRQ5, IRQ6, IRQ7,
	HUDI,
	DMAC1A_DEI0, DMAC1A_DEI1, DMAC1A_DEI2, DMAC1A_DEI3,
	_2DG_TRI, _2DG_INI, _2DG_CEI,
	DMAC0A_DEI0, DMAC0A_DEI1, DMAC0A_DEI2, DMAC0A_DEI3,
	VIO_CEU0, VIO_BEU0, VIO_VEU1, VIO_VOU,
	SCIFA3,
	VPU,
	TPU,
	CEU1,
	BEU1,
	USB0, USB1,
	ATAPI,
	RTC_ATI, RTC_PRI, RTC_CUI,
	DMAC1B_DEI4, DMAC1B_DEI5, DMAC1B_DADERR,
	DMAC0B_DEI4, DMAC0B_DEI5, DMAC0B_DADERR,
	KEYSC,
	SCIF_SCIF0, SCIF_SCIF1, SCIF_SCIF2,
	VEU0,
	MSIOF_MSIOFI0, MSIOF_MSIOFI1,
	SPU_SPUI0, SPU_SPUI1,
	SCIFA4,
	ICB,
	ETHI,
	I2C1_ALI, I2C1_TACKI, I2C1_WAITI, I2C1_DTEI,
	I2C0_ALI, I2C0_TACKI, I2C0_WAITI, I2C0_DTEI,
	SDHI0_SDHII0, SDHI0_SDHII1, SDHI0_SDHII2, SDHI0_SDHII3,
	CMT,
	TSIF,
	FSI,
	SCIFA5,
	TMU0_TUNI0, TMU0_TUNI1, TMU0_TUNI2,
	IRDA,
	SDHI1_SDHII0, SDHI1_SDHII1, SDHI1_SDHII2,
	JPU,
	_2DDMAC,
	MMC_MMC2I, MMC_MMC3I,
	LCDC,
	TMU1_TUNI0, TMU1_TUNI1, TMU1_TUNI2,

	/* interrupt groups */
	DMAC1A, _2DG, DMAC0A, VIO, USB, RTC,
	DMAC1B, DMAC0B, I2C0, I2C1, SDHI0, SDHI1, SPU, MMCIF,
};

static struct intc_vect vectors[] __initdata = {
	INTC_VECT(IRQ0, 0x600), INTC_VECT(IRQ1, 0x620),
	INTC_VECT(IRQ2, 0x640), INTC_VECT(IRQ3, 0x660),
	INTC_VECT(IRQ4, 0x680), INTC_VECT(IRQ5, 0x6a0),
	INTC_VECT(IRQ6, 0x6c0), INTC_VECT(IRQ7, 0x6e0),

	INTC_VECT(DMAC1A_DEI0, 0x700),
	INTC_VECT(DMAC1A_DEI1, 0x720),
	INTC_VECT(DMAC1A_DEI2, 0x740),
	INTC_VECT(DMAC1A_DEI3, 0x760),

	INTC_VECT(_2DG_TRI, 0x780),
	INTC_VECT(_2DG_INI, 0x7A0),
	INTC_VECT(_2DG_CEI, 0x7C0),

	INTC_VECT(DMAC0A_DEI0, 0x800),
	INTC_VECT(DMAC0A_DEI1, 0x820),
	INTC_VECT(DMAC0A_DEI2, 0x840),
	INTC_VECT(DMAC0A_DEI3, 0x860),

	INTC_VECT(VIO_CEU0, 0x880),
	INTC_VECT(VIO_BEU0, 0x8A0),
	INTC_VECT(VIO_VEU1, 0x8C0),
	INTC_VECT(VIO_VOU,  0x8E0),

	INTC_VECT(SCIFA3, 0x900),
	INTC_VECT(VPU,    0x980),
	INTC_VECT(TPU,    0x9A0),
	INTC_VECT(CEU1,   0x9E0),
	INTC_VECT(BEU1,   0xA00),
	INTC_VECT(USB0,   0xA20),
	INTC_VECT(USB1,   0xA40),
	INTC_VECT(ATAPI,  0xA60),

	INTC_VECT(RTC_ATI, 0xA80),
	INTC_VECT(RTC_PRI, 0xAA0),
	INTC_VECT(RTC_CUI, 0xAC0),

	INTC_VECT(DMAC1B_DEI4, 0xB00),
	INTC_VECT(DMAC1B_DEI5, 0xB20),
	INTC_VECT(DMAC1B_DADERR, 0xB40),

	INTC_VECT(DMAC0B_DEI4, 0xB80),
	INTC_VECT(DMAC0B_DEI5, 0xBA0),
	INTC_VECT(DMAC0B_DADERR, 0xBC0),

	INTC_VECT(KEYSC,      0xBE0),
	INTC_VECT(SCIF_SCIF0, 0xC00),
	INTC_VECT(SCIF_SCIF1, 0xC20),
	INTC_VECT(SCIF_SCIF2, 0xC40),
	INTC_VECT(VEU0,       0xC60),
	INTC_VECT(MSIOF_MSIOFI0, 0xC80),
	INTC_VECT(MSIOF_MSIOFI1, 0xCA0),
	INTC_VECT(SPU_SPUI0, 0xCC0),
	INTC_VECT(SPU_SPUI1, 0xCE0),
	INTC_VECT(SCIFA4,    0xD00),

	INTC_VECT(ICB,  0xD20),
	INTC_VECT(ETHI, 0xD60),

	INTC_VECT(I2C1_ALI, 0xD80),
	INTC_VECT(I2C1_TACKI, 0xDA0),
	INTC_VECT(I2C1_WAITI, 0xDC0),
	INTC_VECT(I2C1_DTEI, 0xDE0),

	INTC_VECT(I2C0_ALI, 0xE00),
	INTC_VECT(I2C0_TACKI, 0xE20),
	INTC_VECT(I2C0_WAITI, 0xE40),
	INTC_VECT(I2C0_DTEI, 0xE60),

	INTC_VECT(SDHI0_SDHII0, 0xE80),
	INTC_VECT(SDHI0_SDHII1, 0xEA0),
	INTC_VECT(SDHI0_SDHII2, 0xEC0),
	INTC_VECT(SDHI0_SDHII3, 0xEE0),

	INTC_VECT(CMT,    0xF00),
	INTC_VECT(TSIF,   0xF20),
	INTC_VECT(FSI,    0xF80),
	INTC_VECT(SCIFA5, 0xFA0),

	INTC_VECT(TMU0_TUNI0, 0x400),
	INTC_VECT(TMU0_TUNI1, 0x420),
	INTC_VECT(TMU0_TUNI2, 0x440),

	INTC_VECT(IRDA,    0x480),

	INTC_VECT(SDHI1_SDHII0, 0x4E0),
	INTC_VECT(SDHI1_SDHII1, 0x500),
	INTC_VECT(SDHI1_SDHII2, 0x520),

	INTC_VECT(JPU, 0x560),
	INTC_VECT(_2DDMAC, 0x4A0),

	INTC_VECT(MMC_MMC2I, 0x5A0),
	INTC_VECT(MMC_MMC3I, 0x5C0),

	INTC_VECT(LCDC, 0xF40),

	INTC_VECT(TMU1_TUNI0, 0x920),
	INTC_VECT(TMU1_TUNI1, 0x940),
	INTC_VECT(TMU1_TUNI2, 0x960),
};

static struct intc_group groups[] __initdata = {
	INTC_GROUP(DMAC1A, DMAC1A_DEI0, DMAC1A_DEI1, DMAC1A_DEI2, DMAC1A_DEI3),
	INTC_GROUP(_2DG, _2DG_TRI, _2DG_INI, _2DG_CEI),
	INTC_GROUP(DMAC0A, DMAC0A_DEI0, DMAC0A_DEI1, DMAC0A_DEI2, DMAC0A_DEI3),
	INTC_GROUP(VIO, VIO_CEU0, VIO_BEU0, VIO_VEU1, VIO_VOU),
	INTC_GROUP(USB, USB0, USB1),
	INTC_GROUP(RTC, RTC_ATI, RTC_PRI, RTC_CUI),
	INTC_GROUP(DMAC1B, DMAC1B_DEI4, DMAC1B_DEI5, DMAC1B_DADERR),
	INTC_GROUP(DMAC0B, DMAC0B_DEI4, DMAC0B_DEI5, DMAC0B_DADERR),
	INTC_GROUP(I2C0, I2C0_ALI, I2C0_TACKI, I2C0_WAITI, I2C0_DTEI),
	INTC_GROUP(I2C1, I2C1_ALI, I2C1_TACKI, I2C1_WAITI, I2C1_DTEI),
	INTC_GROUP(SDHI0, SDHI0_SDHII0, SDHI0_SDHII1, SDHI0_SDHII2, SDHI0_SDHII3),
	INTC_GROUP(SDHI1, SDHI1_SDHII0, SDHI1_SDHII1, SDHI1_SDHII2),
	INTC_GROUP(SPU, SPU_SPUI0, SPU_SPUI1),
	INTC_GROUP(MMCIF, MMC_MMC2I, MMC_MMC3I),
};

static struct intc_mask_reg mask_registers[] __initdata = {
	{ 0xa4080080, 0xa40800c0, 8, /* IMR0 / IMCR0 */
	  { 0, TMU1_TUNI2, TMU1_TUNI1, TMU1_TUNI0,
	    0, SDHI1_SDHII2, SDHI1_SDHII1, SDHI1_SDHII0 } },
	{ 0xa4080084, 0xa40800c4, 8, /* IMR1 / IMCR1 */
	  { VIO_VOU, VIO_VEU1, VIO_BEU0, VIO_CEU0,
	    DMAC0A_DEI3, DMAC0A_DEI2, DMAC0A_DEI1, DMAC0A_DEI0 } },
	{ 0xa4080088, 0xa40800c8, 8, /* IMR2 / IMCR2 */
	  { 0, 0, 0, VPU, ATAPI, ETHI, 0, SCIFA3 } },
	{ 0xa408008c, 0xa40800cc, 8, /* IMR3 / IMCR3 */
	  { DMAC1A_DEI3, DMAC1A_DEI2, DMAC1A_DEI1, DMAC1A_DEI0,
	    SPU_SPUI1, SPU_SPUI0, BEU1, IRDA } },
	{ 0xa4080090, 0xa40800d0, 8, /* IMR4 / IMCR4 */
	  { 0, TMU0_TUNI2, TMU0_TUNI1, TMU0_TUNI0,
	    JPU, 0, 0, LCDC } },
	{ 0xa4080094, 0xa40800d4, 8, /* IMR5 / IMCR5 */
	  { KEYSC, DMAC0B_DADERR, DMAC0B_DEI5, DMAC0B_DEI4,
	    VEU0, SCIF_SCIF2, SCIF_SCIF1, SCIF_SCIF0 } },
	{ 0xa4080098, 0xa40800d8, 8, /* IMR6 / IMCR6 */
	  { 0, 0, ICB, SCIFA4,
	    CEU1, 0, MSIOF_MSIOFI1, MSIOF_MSIOFI0 } },
	{ 0xa408009c, 0xa40800dc, 8, /* IMR7 / IMCR7 */
	  { I2C0_DTEI, I2C0_WAITI, I2C0_TACKI, I2C0_ALI,
	    I2C1_DTEI, I2C1_WAITI, I2C1_TACKI, I2C1_ALI } },
	{ 0xa40800a0, 0xa40800e0, 8, /* IMR8 / IMCR8 */
	  { SDHI0_SDHII3, SDHI0_SDHII2, SDHI0_SDHII1, SDHI0_SDHII0,
	    0, 0, SCIFA5, FSI } },
	{ 0xa40800a4, 0xa40800e4, 8, /* IMR9 / IMCR9 */
	  { 0, 0, 0, CMT, 0, USB1, USB0, 0 } },
	{ 0xa40800a8, 0xa40800e8, 8, /* IMR10 / IMCR10 */
	  { 0, DMAC1B_DADERR, DMAC1B_DEI5, DMAC1B_DEI4,
	    0, RTC_CUI, RTC_PRI, RTC_ATI } },
	{ 0xa40800ac, 0xa40800ec, 8, /* IMR11 / IMCR11 */
	  { 0, _2DG_CEI, _2DG_INI, _2DG_TRI,
	    0, TPU, 0, TSIF } },
	{ 0xa40800b0, 0xa40800f0, 8, /* IMR12 / IMCR12 */
	  { 0, 0, MMC_MMC3I, MMC_MMC2I, 0, 0, 0, _2DDMAC } },
	{ 0xa4140044, 0xa4140064, 8, /* INTMSK00 / INTMSKCLR00 */
	  { IRQ0, IRQ1, IRQ2, IRQ3, IRQ4, IRQ5, IRQ6, IRQ7 } },
};

static struct intc_prio_reg prio_registers[] __initdata = {
	{ 0xa4080000, 0, 16, 4, /* IPRA */ { TMU0_TUNI0, TMU0_TUNI1,
					     TMU0_TUNI2, IRDA } },
	{ 0xa4080004, 0, 16, 4, /* IPRB */ { JPU, LCDC, DMAC1A, BEU1 } },
	{ 0xa4080008, 0, 16, 4, /* IPRC */ { TMU1_TUNI0, TMU1_TUNI1,
					     TMU1_TUNI2, SPU } },
	{ 0xa408000c, 0, 16, 4, /* IPRD */ { 0, MMCIF, 0, ATAPI } },
	{ 0xa4080010, 0, 16, 4, /* IPRE */ { DMAC0A, VIO, SCIFA3, VPU } },
	{ 0xa4080014, 0, 16, 4, /* IPRF */ { KEYSC, DMAC0B, USB, CMT } },
	{ 0xa4080018, 0, 16, 4, /* IPRG */ { SCIF_SCIF0, SCIF_SCIF1,
					     SCIF_SCIF2, VEU0 } },
	{ 0xa408001c, 0, 16, 4, /* IPRH */ { MSIOF_MSIOFI0, MSIOF_MSIOFI1,
					     I2C1, I2C0 } },
	{ 0xa4080020, 0, 16, 4, /* IPRI */ { SCIFA4, ICB, TSIF, _2DG } },
	{ 0xa4080024, 0, 16, 4, /* IPRJ */ { CEU1, ETHI, FSI, SDHI1 } },
	{ 0xa4080028, 0, 16, 4, /* IPRK */ { RTC, DMAC1B, 0, SDHI0 } },
	{ 0xa408002c, 0, 16, 4, /* IPRL */ { SCIFA5, 0, TPU, _2DDMAC } },
	{ 0xa4140010, 0, 32, 4, /* INTPRI00 */
	  { IRQ0, IRQ1, IRQ2, IRQ3, IRQ4, IRQ5, IRQ6, IRQ7 } },
};

static struct intc_sense_reg sense_registers[] __initdata = {
	{ 0xa414001c, 16, 2, /* ICR1 */
	  { IRQ0, IRQ1, IRQ2, IRQ3, IRQ4, IRQ5, IRQ6, IRQ7 } },
};

static struct intc_mask_reg ack_registers[] __initdata = {
	{ 0xa4140024, 0, 8, /* INTREQ00 */
	  { IRQ0, IRQ1, IRQ2, IRQ3, IRQ4, IRQ5, IRQ6, IRQ7 } },
};

static DECLARE_INTC_DESC_ACK(intc_desc, "sh7724", vectors, groups,
			     mask_registers, prio_registers, sense_registers,
			     ack_registers);

void __init plat_irq_setup(void)
{
	register_intc_controller(&intc_desc);
}

static struct {
	/* BSC */
	unsigned long mmselr;
	unsigned long cs0bcr;
	unsigned long cs4bcr;
	unsigned long cs5abcr;
	unsigned long cs5bbcr;
	unsigned long cs6abcr;
	unsigned long cs6bbcr;
	unsigned long cs4wcr;
	unsigned long cs5awcr;
	unsigned long cs5bwcr;
	unsigned long cs6awcr;
	unsigned long cs6bwcr;
	/* INTC */
	unsigned short ipra;
	unsigned short iprb;
	unsigned short iprc;
	unsigned short iprd;
	unsigned short ipre;
	unsigned short iprf;
	unsigned short iprg;
	unsigned short iprh;
	unsigned short ipri;
	unsigned short iprj;
	unsigned short iprk;
	unsigned short iprl;
	unsigned char imr0;
	unsigned char imr1;
	unsigned char imr2;
	unsigned char imr3;
	unsigned char imr4;
	unsigned char imr5;
	unsigned char imr6;
	unsigned char imr7;
	unsigned char imr8;
	unsigned char imr9;
	unsigned char imr10;
	unsigned char imr11;
	unsigned char imr12;
	/* RWDT */
	unsigned short rwtcnt;
	unsigned short rwtcsr;
	/* CPG */
	unsigned long irdaclk;
	unsigned long spuclk;
} sh7724_rstandby_state;

static int sh7724_pre_sleep_notifier_call(struct notifier_block *nb,
					  unsigned long flags, void *unused)
{
	if (!(flags & SUSP_SH_RSTANDBY))
		return NOTIFY_DONE;

	/* BCR */
	sh7724_rstandby_state.mmselr = __raw_readl(0xff800020); /* MMSELR */
	sh7724_rstandby_state.mmselr |= 0xa5a50000;
	sh7724_rstandby_state.cs0bcr = __raw_readl(0xfec10004); /* CS0BCR */
	sh7724_rstandby_state.cs4bcr = __raw_readl(0xfec10010); /* CS4BCR */
	sh7724_rstandby_state.cs5abcr = __raw_readl(0xfec10014); /* CS5ABCR */
	sh7724_rstandby_state.cs5bbcr = __raw_readl(0xfec10018); /* CS5BBCR */
	sh7724_rstandby_state.cs6abcr = __raw_readl(0xfec1001c); /* CS6ABCR */
	sh7724_rstandby_state.cs6bbcr = __raw_readl(0xfec10020); /* CS6BBCR */
	sh7724_rstandby_state.cs4wcr = __raw_readl(0xfec10030); /* CS4WCR */
	sh7724_rstandby_state.cs5awcr = __raw_readl(0xfec10034); /* CS5AWCR */
	sh7724_rstandby_state.cs5bwcr = __raw_readl(0xfec10038); /* CS5BWCR */
	sh7724_rstandby_state.cs6awcr = __raw_readl(0xfec1003c); /* CS6AWCR */
	sh7724_rstandby_state.cs6bwcr = __raw_readl(0xfec10040); /* CS6BWCR */

	/* INTC */
	sh7724_rstandby_state.ipra = __raw_readw(0xa4080000); /* IPRA */
	sh7724_rstandby_state.iprb = __raw_readw(0xa4080004); /* IPRB */
	sh7724_rstandby_state.iprc = __raw_readw(0xa4080008); /* IPRC */
	sh7724_rstandby_state.iprd = __raw_readw(0xa408000c); /* IPRD */
	sh7724_rstandby_state.ipre = __raw_readw(0xa4080010); /* IPRE */
	sh7724_rstandby_state.iprf = __raw_readw(0xa4080014); /* IPRF */
	sh7724_rstandby_state.iprg = __raw_readw(0xa4080018); /* IPRG */
	sh7724_rstandby_state.iprh = __raw_readw(0xa408001c); /* IPRH */
	sh7724_rstandby_state.ipri = __raw_readw(0xa4080020); /* IPRI */
	sh7724_rstandby_state.iprj = __raw_readw(0xa4080024); /* IPRJ */
	sh7724_rstandby_state.iprk = __raw_readw(0xa4080028); /* IPRK */
	sh7724_rstandby_state.iprl = __raw_readw(0xa408002c); /* IPRL */
	sh7724_rstandby_state.imr0 = __raw_readb(0xa4080080); /* IMR0 */
	sh7724_rstandby_state.imr1 = __raw_readb(0xa4080084); /* IMR1 */
	sh7724_rstandby_state.imr2 = __raw_readb(0xa4080088); /* IMR2 */
	sh7724_rstandby_state.imr3 = __raw_readb(0xa408008c); /* IMR3 */
	sh7724_rstandby_state.imr4 = __raw_readb(0xa4080090); /* IMR4 */
	sh7724_rstandby_state.imr5 = __raw_readb(0xa4080094); /* IMR5 */
	sh7724_rstandby_state.imr6 = __raw_readb(0xa4080098); /* IMR6 */
	sh7724_rstandby_state.imr7 = __raw_readb(0xa408009c); /* IMR7 */
	sh7724_rstandby_state.imr8 = __raw_readb(0xa40800a0); /* IMR8 */
	sh7724_rstandby_state.imr9 = __raw_readb(0xa40800a4); /* IMR9 */
	sh7724_rstandby_state.imr10 = __raw_readb(0xa40800a8); /* IMR10 */
	sh7724_rstandby_state.imr11 = __raw_readb(0xa40800ac); /* IMR11 */
	sh7724_rstandby_state.imr12 = __raw_readb(0xa40800b0); /* IMR12 */

	/* RWDT */
	sh7724_rstandby_state.rwtcnt = __raw_readb(0xa4520000); /* RWTCNT */
	sh7724_rstandby_state.rwtcnt |= 0x5a00;
	sh7724_rstandby_state.rwtcsr = __raw_readb(0xa4520004); /* RWTCSR */
	sh7724_rstandby_state.rwtcsr |= 0xa500;
	__raw_writew(sh7724_rstandby_state.rwtcsr & 0x07, 0xa4520004);

	/* CPG */
	sh7724_rstandby_state.irdaclk = __raw_readl(0xa4150018); /* IRDACLKCR */
	sh7724_rstandby_state.spuclk = __raw_readl(0xa415003c); /* SPUCLKCR */

	return NOTIFY_DONE;
}

static int sh7724_post_sleep_notifier_call(struct notifier_block *nb,
					   unsigned long flags, void *unused)
{
	if (!(flags & SUSP_SH_RSTANDBY))
		return NOTIFY_DONE;

	/* BCR */
	__raw_writel(sh7724_rstandby_state.mmselr, 0xff800020); /* MMSELR */
	__raw_writel(sh7724_rstandby_state.cs0bcr, 0xfec10004); /* CS0BCR */
	__raw_writel(sh7724_rstandby_state.cs4bcr, 0xfec10010); /* CS4BCR */
	__raw_writel(sh7724_rstandby_state.cs5abcr, 0xfec10014); /* CS5ABCR */
	__raw_writel(sh7724_rstandby_state.cs5bbcr, 0xfec10018); /* CS5BBCR */
	__raw_writel(sh7724_rstandby_state.cs6abcr, 0xfec1001c); /* CS6ABCR */
	__raw_writel(sh7724_rstandby_state.cs6bbcr, 0xfec10020); /* CS6BBCR */
	__raw_writel(sh7724_rstandby_state.cs4wcr, 0xfec10030); /* CS4WCR */
	__raw_writel(sh7724_rstandby_state.cs5awcr, 0xfec10034); /* CS5AWCR */
	__raw_writel(sh7724_rstandby_state.cs5bwcr, 0xfec10038); /* CS5BWCR */
	__raw_writel(sh7724_rstandby_state.cs6awcr, 0xfec1003c); /* CS6AWCR */
	__raw_writel(sh7724_rstandby_state.cs6bwcr, 0xfec10040); /* CS6BWCR */

	/* INTC */
	__raw_writew(sh7724_rstandby_state.ipra, 0xa4080000); /* IPRA */
	__raw_writew(sh7724_rstandby_state.iprb, 0xa4080004); /* IPRB */
	__raw_writew(sh7724_rstandby_state.iprc, 0xa4080008); /* IPRC */
	__raw_writew(sh7724_rstandby_state.iprd, 0xa408000c); /* IPRD */
	__raw_writew(sh7724_rstandby_state.ipre, 0xa4080010); /* IPRE */
	__raw_writew(sh7724_rstandby_state.iprf, 0xa4080014); /* IPRF */
	__raw_writew(sh7724_rstandby_state.iprg, 0xa4080018); /* IPRG */
	__raw_writew(sh7724_rstandby_state.iprh, 0xa408001c); /* IPRH */
	__raw_writew(sh7724_rstandby_state.ipri, 0xa4080020); /* IPRI */
	__raw_writew(sh7724_rstandby_state.iprj, 0xa4080024); /* IPRJ */
	__raw_writew(sh7724_rstandby_state.iprk, 0xa4080028); /* IPRK */
	__raw_writew(sh7724_rstandby_state.iprl, 0xa408002c); /* IPRL */
	__raw_writeb(sh7724_rstandby_state.imr0, 0xa4080080); /* IMR0 */
	__raw_writeb(sh7724_rstandby_state.imr1, 0xa4080084); /* IMR1 */
	__raw_writeb(sh7724_rstandby_state.imr2, 0xa4080088); /* IMR2 */
	__raw_writeb(sh7724_rstandby_state.imr3, 0xa408008c); /* IMR3 */
	__raw_writeb(sh7724_rstandby_state.imr4, 0xa4080090); /* IMR4 */
	__raw_writeb(sh7724_rstandby_state.imr5, 0xa4080094); /* IMR5 */
	__raw_writeb(sh7724_rstandby_state.imr6, 0xa4080098); /* IMR6 */
	__raw_writeb(sh7724_rstandby_state.imr7, 0xa408009c); /* IMR7 */
	__raw_writeb(sh7724_rstandby_state.imr8, 0xa40800a0); /* IMR8 */
	__raw_writeb(sh7724_rstandby_state.imr9, 0xa40800a4); /* IMR9 */
	__raw_writeb(sh7724_rstandby_state.imr10, 0xa40800a8); /* IMR10 */
	__raw_writeb(sh7724_rstandby_state.imr11, 0xa40800ac); /* IMR11 */
	__raw_writeb(sh7724_rstandby_state.imr12, 0xa40800b0); /* IMR12 */

	/* RWDT */
	__raw_writew(sh7724_rstandby_state.rwtcnt, 0xa4520000); /* RWTCNT */
	__raw_writew(sh7724_rstandby_state.rwtcsr, 0xa4520004); /* RWTCSR */

	/* CPG */
	__raw_writel(sh7724_rstandby_state.irdaclk, 0xa4150018); /* IRDACLKCR */
	__raw_writel(sh7724_rstandby_state.spuclk, 0xa415003c); /* SPUCLKCR */

	return NOTIFY_DONE;
}

static struct notifier_block sh7724_pre_sleep_notifier = {
	.notifier_call = sh7724_pre_sleep_notifier_call,
	.priority = SH_MOBILE_PRE(SH_MOBILE_SLEEP_CPU),
};

static struct notifier_block sh7724_post_sleep_notifier = {
	.notifier_call = sh7724_post_sleep_notifier_call,
	.priority = SH_MOBILE_POST(SH_MOBILE_SLEEP_CPU),
};

static int __init sh7724_sleep_setup(void)
{
	atomic_notifier_chain_register(&sh_mobile_pre_sleep_notifier_list,
				       &sh7724_pre_sleep_notifier);

	atomic_notifier_chain_register(&sh_mobile_post_sleep_notifier_list,
				       &sh7724_post_sleep_notifier);
	return 0;
}
arch_initcall(sh7724_sleep_setup);
<|MERGE_RESOLUTION|>--- conflicted
+++ resolved
@@ -663,10 +663,7 @@
 	&tmu3_device,
 	&tmu4_device,
 	&tmu5_device,
-<<<<<<< HEAD
-=======
 	&dma_device,
->>>>>>> 6be32571
 	&rtc_device,
 	&iic0_device,
 	&iic1_device,
