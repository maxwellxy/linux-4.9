/*
 * Copyright 2002-2005, Instant802 Networks, Inc.
 * Copyright 2005-2006, Devicescape Software, Inc.
 * Copyright 2006-2007	Jiri Benc <jbenc@suse.cz>
 * Copyright 2007-2010	Johannes Berg <johannes@sipsolutions.net>
 *
 * This program is free software; you can redistribute it and/or modify
 * it under the terms of the GNU General Public License version 2 as
 * published by the Free Software Foundation.
 */

#include <linux/jiffies.h>
#include <linux/slab.h>
#include <linux/kernel.h>
#include <linux/skbuff.h>
#include <linux/netdevice.h>
#include <linux/etherdevice.h>
#include <linux/rcupdate.h>
#include <linux/export.h>
#include <net/mac80211.h>
#include <net/ieee80211_radiotap.h>
#include <asm/unaligned.h>

#include "ieee80211_i.h"
#include "driver-ops.h"
#include "led.h"
#include "mesh.h"
#include "wep.h"
#include "wpa.h"
#include "tkip.h"
#include "wme.h"
#include "rate.h"

/*
 * monitor mode reception
 *
 * This function cleans up the SKB, i.e. it removes all the stuff
 * only useful for monitoring.
 */
static struct sk_buff *remove_monitor_info(struct ieee80211_local *local,
					   struct sk_buff *skb)
{
	if (local->hw.flags & IEEE80211_HW_RX_INCLUDES_FCS) {
		if (likely(skb->len > FCS_LEN))
			__pskb_trim(skb, skb->len - FCS_LEN);
		else {
			/* driver bug */
			WARN_ON(1);
			dev_kfree_skb(skb);
			skb = NULL;
		}
	}

	return skb;
}

static inline int should_drop_frame(struct sk_buff *skb,
				    int present_fcs_len)
{
	struct ieee80211_rx_status *status = IEEE80211_SKB_RXCB(skb);
	struct ieee80211_hdr *hdr = (struct ieee80211_hdr *)skb->data;

	if (status->flag & (RX_FLAG_FAILED_FCS_CRC | RX_FLAG_FAILED_PLCP_CRC))
		return 1;
	if (unlikely(skb->len < 16 + present_fcs_len))
		return 1;
	if (ieee80211_is_ctl(hdr->frame_control) &&
	    !ieee80211_is_pspoll(hdr->frame_control) &&
	    !ieee80211_is_back_req(hdr->frame_control))
		return 1;
	return 0;
}

static int
ieee80211_rx_radiotap_len(struct ieee80211_local *local,
			  struct ieee80211_rx_status *status)
{
	int len;

	/* always present fields */
	len = sizeof(struct ieee80211_radiotap_header) + 9;

	if (status->flag & RX_FLAG_MACTIME_MPDU)
		len += 8;
	if (local->hw.flags & IEEE80211_HW_SIGNAL_DBM)
		len += 1;

	if (len & 1) /* padding for RX_FLAGS if necessary */
		len++;

	if (status->flag & RX_FLAG_HT) /* HT info */
		len += 3;

	return len;
}

/*
 * ieee80211_add_rx_radiotap_header - add radiotap header
 *
 * add a radiotap header containing all the fields which the hardware provided.
 */
static void
ieee80211_add_rx_radiotap_header(struct ieee80211_local *local,
				 struct sk_buff *skb,
				 struct ieee80211_rate *rate,
				 int rtap_len, bool has_fcs)
{
	struct ieee80211_rx_status *status = IEEE80211_SKB_RXCB(skb);
	struct ieee80211_radiotap_header *rthdr;
	unsigned char *pos;
	u16 rx_flags = 0;

	rthdr = (struct ieee80211_radiotap_header *)skb_push(skb, rtap_len);
	memset(rthdr, 0, rtap_len);

	/* radiotap header, set always present flags */
	rthdr->it_present =
		cpu_to_le32((1 << IEEE80211_RADIOTAP_FLAGS) |
			    (1 << IEEE80211_RADIOTAP_CHANNEL) |
			    (1 << IEEE80211_RADIOTAP_ANTENNA) |
			    (1 << IEEE80211_RADIOTAP_RX_FLAGS));
	rthdr->it_len = cpu_to_le16(rtap_len);

	pos = (unsigned char *)(rthdr+1);

	/* the order of the following fields is important */

	/* IEEE80211_RADIOTAP_TSFT */
	if (status->flag & RX_FLAG_MACTIME_MPDU) {
		put_unaligned_le64(status->mactime, pos);
		rthdr->it_present |=
			cpu_to_le32(1 << IEEE80211_RADIOTAP_TSFT);
		pos += 8;
	}

	/* IEEE80211_RADIOTAP_FLAGS */
	if (has_fcs && (local->hw.flags & IEEE80211_HW_RX_INCLUDES_FCS))
		*pos |= IEEE80211_RADIOTAP_F_FCS;
	if (status->flag & (RX_FLAG_FAILED_FCS_CRC | RX_FLAG_FAILED_PLCP_CRC))
		*pos |= IEEE80211_RADIOTAP_F_BADFCS;
	if (status->flag & RX_FLAG_SHORTPRE)
		*pos |= IEEE80211_RADIOTAP_F_SHORTPRE;
	pos++;

	/* IEEE80211_RADIOTAP_RATE */
	if (!rate || status->flag & RX_FLAG_HT) {
		/*
		 * Without rate information don't add it. If we have,
		 * MCS information is a separate field in radiotap,
		 * added below. The byte here is needed as padding
		 * for the channel though, so initialise it to 0.
		 */
		*pos = 0;
	} else {
		rthdr->it_present |= cpu_to_le32(1 << IEEE80211_RADIOTAP_RATE);
		*pos = rate->bitrate / 5;
	}
	pos++;

	/* IEEE80211_RADIOTAP_CHANNEL */
	put_unaligned_le16(status->freq, pos);
	pos += 2;
	if (status->band == IEEE80211_BAND_5GHZ)
		put_unaligned_le16(IEEE80211_CHAN_OFDM | IEEE80211_CHAN_5GHZ,
				   pos);
	else if (status->flag & RX_FLAG_HT)
		put_unaligned_le16(IEEE80211_CHAN_DYN | IEEE80211_CHAN_2GHZ,
				   pos);
	else if (rate && rate->flags & IEEE80211_RATE_ERP_G)
		put_unaligned_le16(IEEE80211_CHAN_OFDM | IEEE80211_CHAN_2GHZ,
				   pos);
	else if (rate)
		put_unaligned_le16(IEEE80211_CHAN_CCK | IEEE80211_CHAN_2GHZ,
				   pos);
	else
		put_unaligned_le16(IEEE80211_CHAN_2GHZ, pos);
	pos += 2;

	/* IEEE80211_RADIOTAP_DBM_ANTSIGNAL */
	if (local->hw.flags & IEEE80211_HW_SIGNAL_DBM &&
	    !(status->flag & RX_FLAG_NO_SIGNAL_VAL)) {
		*pos = status->signal;
		rthdr->it_present |=
			cpu_to_le32(1 << IEEE80211_RADIOTAP_DBM_ANTSIGNAL);
		pos++;
	}

	/* IEEE80211_RADIOTAP_LOCK_QUALITY is missing */

	/* IEEE80211_RADIOTAP_ANTENNA */
	*pos = status->antenna;
	pos++;

	/* IEEE80211_RADIOTAP_DB_ANTNOISE is not used */

	/* IEEE80211_RADIOTAP_RX_FLAGS */
	/* ensure 2 byte alignment for the 2 byte field as required */
	if ((pos - (u8 *)rthdr) & 1)
		pos++;
	if (status->flag & RX_FLAG_FAILED_PLCP_CRC)
		rx_flags |= IEEE80211_RADIOTAP_F_RX_BADPLCP;
	put_unaligned_le16(rx_flags, pos);
	pos += 2;

	if (status->flag & RX_FLAG_HT) {
		rthdr->it_present |= cpu_to_le32(1 << IEEE80211_RADIOTAP_MCS);
		*pos++ = local->hw.radiotap_mcs_details;
		*pos = 0;
		if (status->flag & RX_FLAG_SHORT_GI)
			*pos |= IEEE80211_RADIOTAP_MCS_SGI;
		if (status->flag & RX_FLAG_40MHZ)
			*pos |= IEEE80211_RADIOTAP_MCS_BW_40;
		if (status->flag & RX_FLAG_HT_GF)
			*pos |= IEEE80211_RADIOTAP_MCS_FMT_GF;
		pos++;
		*pos++ = status->rate_idx;
	}
}

/*
 * This function copies a received frame to all monitor interfaces and
 * returns a cleaned-up SKB that no longer includes the FCS nor the
 * radiotap header the driver might have added.
 */
static struct sk_buff *
ieee80211_rx_monitor(struct ieee80211_local *local, struct sk_buff *origskb,
		     struct ieee80211_rate *rate)
{
	struct ieee80211_rx_status *status = IEEE80211_SKB_RXCB(origskb);
	struct ieee80211_sub_if_data *sdata;
	int needed_headroom;
	struct sk_buff *skb, *skb2;
	struct net_device *prev_dev = NULL;
	int present_fcs_len = 0;

	/*
	 * First, we may need to make a copy of the skb because
	 *  (1) we need to modify it for radiotap (if not present), and
	 *  (2) the other RX handlers will modify the skb we got.
	 *
	 * We don't need to, of course, if we aren't going to return
	 * the SKB because it has a bad FCS/PLCP checksum.
	 */

	/* room for the radiotap header based on driver features */
	needed_headroom = ieee80211_rx_radiotap_len(local, status);

	if (local->hw.flags & IEEE80211_HW_RX_INCLUDES_FCS)
		present_fcs_len = FCS_LEN;

	/* make sure hdr->frame_control is on the linear part */
	if (!pskb_may_pull(origskb, 2)) {
		dev_kfree_skb(origskb);
		return NULL;
	}

	if (!local->monitors) {
		if (should_drop_frame(origskb, present_fcs_len)) {
			dev_kfree_skb(origskb);
			return NULL;
		}

		return remove_monitor_info(local, origskb);
	}

	if (should_drop_frame(origskb, present_fcs_len)) {
		/* only need to expand headroom if necessary */
		skb = origskb;
		origskb = NULL;

		/*
		 * This shouldn't trigger often because most devices have an
		 * RX header they pull before we get here, and that should
		 * be big enough for our radiotap information. We should
		 * probably export the length to drivers so that we can have
		 * them allocate enough headroom to start with.
		 */
		if (skb_headroom(skb) < needed_headroom &&
		    pskb_expand_head(skb, needed_headroom, 0, GFP_ATOMIC)) {
			dev_kfree_skb(skb);
			return NULL;
		}
	} else {
		/*
		 * Need to make a copy and possibly remove radiotap header
		 * and FCS from the original.
		 */
		skb = skb_copy_expand(origskb, needed_headroom, 0, GFP_ATOMIC);

		origskb = remove_monitor_info(local, origskb);

		if (!skb)
			return origskb;
	}

	/* prepend radiotap information */
	ieee80211_add_rx_radiotap_header(local, skb, rate, needed_headroom,
					 true);

	skb_reset_mac_header(skb);
	skb->ip_summed = CHECKSUM_UNNECESSARY;
	skb->pkt_type = PACKET_OTHERHOST;
	skb->protocol = htons(ETH_P_802_2);

	list_for_each_entry_rcu(sdata, &local->interfaces, list) {
		if (sdata->vif.type != NL80211_IFTYPE_MONITOR)
			continue;

		if (sdata->u.mntr_flags & MONITOR_FLAG_COOK_FRAMES)
			continue;

		if (!ieee80211_sdata_running(sdata))
			continue;

		if (prev_dev) {
			skb2 = skb_clone(skb, GFP_ATOMIC);
			if (skb2) {
				skb2->dev = prev_dev;
				netif_receive_skb(skb2);
			}
		}

		prev_dev = sdata->dev;
		sdata->dev->stats.rx_packets++;
		sdata->dev->stats.rx_bytes += skb->len;
	}

	if (prev_dev) {
		skb->dev = prev_dev;
		netif_receive_skb(skb);
	} else
		dev_kfree_skb(skb);

	return origskb;
}


static void ieee80211_parse_qos(struct ieee80211_rx_data *rx)
{
	struct ieee80211_hdr *hdr = (struct ieee80211_hdr *)rx->skb->data;
	struct ieee80211_rx_status *status = IEEE80211_SKB_RXCB(rx->skb);
	int tid, seqno_idx, security_idx;

	/* does the frame have a qos control field? */
	if (ieee80211_is_data_qos(hdr->frame_control)) {
		u8 *qc = ieee80211_get_qos_ctl(hdr);
		/* frame has qos control */
		tid = *qc & IEEE80211_QOS_CTL_TID_MASK;
		if (*qc & IEEE80211_QOS_CTL_A_MSDU_PRESENT)
			status->rx_flags |= IEEE80211_RX_AMSDU;

		seqno_idx = tid;
		security_idx = tid;
	} else {
		/*
		 * IEEE 802.11-2007, 7.1.3.4.1 ("Sequence Number field"):
		 *
		 *	Sequence numbers for management frames, QoS data
		 *	frames with a broadcast/multicast address in the
		 *	Address 1 field, and all non-QoS data frames sent
		 *	by QoS STAs are assigned using an additional single
		 *	modulo-4096 counter, [...]
		 *
		 * We also use that counter for non-QoS STAs.
		 */
		seqno_idx = NUM_RX_DATA_QUEUES;
		security_idx = 0;
		if (ieee80211_is_mgmt(hdr->frame_control))
			security_idx = NUM_RX_DATA_QUEUES;
		tid = 0;
	}

	rx->seqno_idx = seqno_idx;
	rx->security_idx = security_idx;
	/* Set skb->priority to 1d tag if highest order bit of TID is not set.
	 * For now, set skb->priority to 0 for other cases. */
	rx->skb->priority = (tid > 7) ? 0 : tid;
}

/**
 * DOC: Packet alignment
 *
 * Drivers always need to pass packets that are aligned to two-byte boundaries
 * to the stack.
 *
 * Additionally, should, if possible, align the payload data in a way that
 * guarantees that the contained IP header is aligned to a four-byte
 * boundary. In the case of regular frames, this simply means aligning the
 * payload to a four-byte boundary (because either the IP header is directly
 * contained, or IV/RFC1042 headers that have a length divisible by four are
 * in front of it).  If the payload data is not properly aligned and the
 * architecture doesn't support efficient unaligned operations, mac80211
 * will align the data.
 *
 * With A-MSDU frames, however, the payload data address must yield two modulo
 * four because there are 14-byte 802.3 headers within the A-MSDU frames that
 * push the IP header further back to a multiple of four again. Thankfully, the
 * specs were sane enough this time around to require padding each A-MSDU
 * subframe to a length that is a multiple of four.
 *
 * Padding like Atheros hardware adds which is between the 802.11 header and
 * the payload is not supported, the driver is required to move the 802.11
 * header to be directly in front of the payload in that case.
 */
static void ieee80211_verify_alignment(struct ieee80211_rx_data *rx)
{
#ifdef CONFIG_MAC80211_VERBOSE_DEBUG
	WARN_ONCE((unsigned long)rx->skb->data & 1,
		  "unaligned packet at 0x%p\n", rx->skb->data);
#endif
}


/* rx handlers */

static ieee80211_rx_result debug_noinline
ieee80211_rx_h_passive_scan(struct ieee80211_rx_data *rx)
{
	struct ieee80211_local *local = rx->local;
	struct ieee80211_rx_status *status = IEEE80211_SKB_RXCB(rx->skb);
	struct sk_buff *skb = rx->skb;

	if (likely(!(status->rx_flags & IEEE80211_RX_IN_SCAN) &&
		   !local->sched_scanning))
		return RX_CONTINUE;

	if (test_bit(SCAN_HW_SCANNING, &local->scanning) ||
	    test_bit(SCAN_SW_SCANNING, &local->scanning) ||
	    test_bit(SCAN_ONCHANNEL_SCANNING, &local->scanning) ||
	    local->sched_scanning)
		return ieee80211_scan_rx(rx->sdata, skb);

	/* scanning finished during invoking of handlers */
	I802_DEBUG_INC(local->rx_handlers_drop_passive_scan);
	return RX_DROP_UNUSABLE;
}


static int ieee80211_is_unicast_robust_mgmt_frame(struct sk_buff *skb)
{
	struct ieee80211_hdr *hdr = (struct ieee80211_hdr *) skb->data;

	if (skb->len < 24 || is_multicast_ether_addr(hdr->addr1))
		return 0;

	return ieee80211_is_robust_mgmt_frame(hdr);
}


static int ieee80211_is_multicast_robust_mgmt_frame(struct sk_buff *skb)
{
	struct ieee80211_hdr *hdr = (struct ieee80211_hdr *) skb->data;

	if (skb->len < 24 || !is_multicast_ether_addr(hdr->addr1))
		return 0;

	return ieee80211_is_robust_mgmt_frame(hdr);
}


/* Get the BIP key index from MMIE; return -1 if this is not a BIP frame */
static int ieee80211_get_mmie_keyidx(struct sk_buff *skb)
{
	struct ieee80211_mgmt *hdr = (struct ieee80211_mgmt *) skb->data;
	struct ieee80211_mmie *mmie;

	if (skb->len < 24 + sizeof(*mmie) ||
	    !is_multicast_ether_addr(hdr->da))
		return -1;

	if (!ieee80211_is_robust_mgmt_frame((struct ieee80211_hdr *) hdr))
		return -1; /* not a robust management frame */

	mmie = (struct ieee80211_mmie *)
		(skb->data + skb->len - sizeof(*mmie));
	if (mmie->element_id != WLAN_EID_MMIE ||
	    mmie->length != sizeof(*mmie) - 2)
		return -1;

	return le16_to_cpu(mmie->key_id);
}


static ieee80211_rx_result
ieee80211_rx_mesh_check(struct ieee80211_rx_data *rx)
{
	struct ieee80211_hdr *hdr = (struct ieee80211_hdr *)rx->skb->data;
	char *dev_addr = rx->sdata->vif.addr;

	if (ieee80211_is_data(hdr->frame_control)) {
		if (is_multicast_ether_addr(hdr->addr1)) {
			if (ieee80211_has_tods(hdr->frame_control) ||
				!ieee80211_has_fromds(hdr->frame_control))
				return RX_DROP_MONITOR;
			if (ether_addr_equal(hdr->addr3, dev_addr))
				return RX_DROP_MONITOR;
		} else {
			if (!ieee80211_has_a4(hdr->frame_control))
				return RX_DROP_MONITOR;
			if (ether_addr_equal(hdr->addr4, dev_addr))
				return RX_DROP_MONITOR;
		}
	}

	/* If there is not an established peer link and this is not a peer link
	 * establisment frame, beacon or probe, drop the frame.
	 */

	if (!rx->sta || sta_plink_state(rx->sta) != NL80211_PLINK_ESTAB) {
		struct ieee80211_mgmt *mgmt;

		if (!ieee80211_is_mgmt(hdr->frame_control))
			return RX_DROP_MONITOR;

		if (ieee80211_is_action(hdr->frame_control)) {
			u8 category;
			mgmt = (struct ieee80211_mgmt *)hdr;
			category = mgmt->u.action.category;
			if (category != WLAN_CATEGORY_MESH_ACTION &&
				category != WLAN_CATEGORY_SELF_PROTECTED)
				return RX_DROP_MONITOR;
			return RX_CONTINUE;
		}

		if (ieee80211_is_probe_req(hdr->frame_control) ||
		    ieee80211_is_probe_resp(hdr->frame_control) ||
		    ieee80211_is_beacon(hdr->frame_control) ||
		    ieee80211_is_auth(hdr->frame_control))
			return RX_CONTINUE;

		return RX_DROP_MONITOR;

	}

	return RX_CONTINUE;
}

#define SEQ_MODULO 0x1000
#define SEQ_MASK   0xfff

static inline int seq_less(u16 sq1, u16 sq2)
{
	return ((sq1 - sq2) & SEQ_MASK) > (SEQ_MODULO >> 1);
}

static inline u16 seq_inc(u16 sq)
{
	return (sq + 1) & SEQ_MASK;
}

static inline u16 seq_sub(u16 sq1, u16 sq2)
{
	return (sq1 - sq2) & SEQ_MASK;
}


static void ieee80211_release_reorder_frame(struct ieee80211_sub_if_data *sdata,
					    struct tid_ampdu_rx *tid_agg_rx,
					    int index)
{
	struct ieee80211_local *local = sdata->local;
	struct sk_buff *skb = tid_agg_rx->reorder_buf[index];
	struct ieee80211_rx_status *status;

	lockdep_assert_held(&tid_agg_rx->reorder_lock);

	if (!skb)
		goto no_frame;

	/* release the frame from the reorder ring buffer */
	tid_agg_rx->stored_mpdu_num--;
	tid_agg_rx->reorder_buf[index] = NULL;
	status = IEEE80211_SKB_RXCB(skb);
	status->rx_flags |= IEEE80211_RX_DEFERRED_RELEASE;
	skb_queue_tail(&local->rx_skb_queue, skb);

no_frame:
	tid_agg_rx->head_seq_num = seq_inc(tid_agg_rx->head_seq_num);
}

static void ieee80211_release_reorder_frames(struct ieee80211_sub_if_data *sdata,
					     struct tid_ampdu_rx *tid_agg_rx,
					     u16 head_seq_num)
{
	int index;

	lockdep_assert_held(&tid_agg_rx->reorder_lock);

	while (seq_less(tid_agg_rx->head_seq_num, head_seq_num)) {
		index = seq_sub(tid_agg_rx->head_seq_num, tid_agg_rx->ssn) %
							tid_agg_rx->buf_size;
		ieee80211_release_reorder_frame(sdata, tid_agg_rx, index);
	}
}

/*
 * Timeout (in jiffies) for skb's that are waiting in the RX reorder buffer. If
 * the skb was added to the buffer longer than this time ago, the earlier
 * frames that have not yet been received are assumed to be lost and the skb
 * can be released for processing. This may also release other skb's from the
 * reorder buffer if there are no additional gaps between the frames.
 *
 * Callers must hold tid_agg_rx->reorder_lock.
 */
#define HT_RX_REORDER_BUF_TIMEOUT (HZ / 10)

static void ieee80211_sta_reorder_release(struct ieee80211_sub_if_data *sdata,
					  struct tid_ampdu_rx *tid_agg_rx)
{
	int index, j;

	lockdep_assert_held(&tid_agg_rx->reorder_lock);

	/* release the buffer until next missing frame */
	index = seq_sub(tid_agg_rx->head_seq_num, tid_agg_rx->ssn) %
						tid_agg_rx->buf_size;
	if (!tid_agg_rx->reorder_buf[index] &&
	    tid_agg_rx->stored_mpdu_num) {
		/*
		 * No buffers ready to be released, but check whether any
		 * frames in the reorder buffer have timed out.
		 */
		int skipped = 1;
		for (j = (index + 1) % tid_agg_rx->buf_size; j != index;
		     j = (j + 1) % tid_agg_rx->buf_size) {
			if (!tid_agg_rx->reorder_buf[j]) {
				skipped++;
				continue;
			}
			if (skipped &&
			    !time_after(jiffies, tid_agg_rx->reorder_time[j] +
					HT_RX_REORDER_BUF_TIMEOUT))
				goto set_release_timer;

			ht_dbg_ratelimited(sdata,
					   "release an RX reorder frame due to timeout on earlier frames\n");
			ieee80211_release_reorder_frame(sdata, tid_agg_rx, j);

			/*
			 * Increment the head seq# also for the skipped slots.
			 */
			tid_agg_rx->head_seq_num =
				(tid_agg_rx->head_seq_num + skipped) & SEQ_MASK;
			skipped = 0;
		}
	} else while (tid_agg_rx->reorder_buf[index]) {
		ieee80211_release_reorder_frame(sdata, tid_agg_rx, index);
		index =	seq_sub(tid_agg_rx->head_seq_num, tid_agg_rx->ssn) %
							tid_agg_rx->buf_size;
	}

	if (tid_agg_rx->stored_mpdu_num) {
		j = index = seq_sub(tid_agg_rx->head_seq_num,
				    tid_agg_rx->ssn) % tid_agg_rx->buf_size;

		for (; j != (index - 1) % tid_agg_rx->buf_size;
		     j = (j + 1) % tid_agg_rx->buf_size) {
			if (tid_agg_rx->reorder_buf[j])
				break;
		}

 set_release_timer:

		mod_timer(&tid_agg_rx->reorder_timer,
			  tid_agg_rx->reorder_time[j] + 1 +
			  HT_RX_REORDER_BUF_TIMEOUT);
	} else {
		del_timer(&tid_agg_rx->reorder_timer);
	}
}

/*
 * As this function belongs to the RX path it must be under
 * rcu_read_lock protection. It returns false if the frame
 * can be processed immediately, true if it was consumed.
 */
static bool ieee80211_sta_manage_reorder_buf(struct ieee80211_sub_if_data *sdata,
					     struct tid_ampdu_rx *tid_agg_rx,
					     struct sk_buff *skb)
{
	struct ieee80211_hdr *hdr = (struct ieee80211_hdr *) skb->data;
	u16 sc = le16_to_cpu(hdr->seq_ctrl);
	u16 mpdu_seq_num = (sc & IEEE80211_SCTL_SEQ) >> 4;
	u16 head_seq_num, buf_size;
	int index;
	bool ret = true;

	spin_lock(&tid_agg_rx->reorder_lock);

	buf_size = tid_agg_rx->buf_size;
	head_seq_num = tid_agg_rx->head_seq_num;

	/* frame with out of date sequence number */
	if (seq_less(mpdu_seq_num, head_seq_num)) {
		dev_kfree_skb(skb);
		goto out;
	}

	/*
	 * If frame the sequence number exceeds our buffering window
	 * size release some previous frames to make room for this one.
	 */
	if (!seq_less(mpdu_seq_num, head_seq_num + buf_size)) {
		head_seq_num = seq_inc(seq_sub(mpdu_seq_num, buf_size));
		/* release stored frames up to new head to stack */
		ieee80211_release_reorder_frames(sdata, tid_agg_rx,
						 head_seq_num);
	}

	/* Now the new frame is always in the range of the reordering buffer */

	index = seq_sub(mpdu_seq_num, tid_agg_rx->ssn) % tid_agg_rx->buf_size;

	/* check if we already stored this frame */
	if (tid_agg_rx->reorder_buf[index]) {
		dev_kfree_skb(skb);
		goto out;
	}

	/*
	 * If the current MPDU is in the right order and nothing else
	 * is stored we can process it directly, no need to buffer it.
	 * If it is first but there's something stored, we may be able
	 * to release frames after this one.
	 */
	if (mpdu_seq_num == tid_agg_rx->head_seq_num &&
	    tid_agg_rx->stored_mpdu_num == 0) {
		tid_agg_rx->head_seq_num = seq_inc(tid_agg_rx->head_seq_num);
		ret = false;
		goto out;
	}

	/* put the frame in the reordering buffer */
	tid_agg_rx->reorder_buf[index] = skb;
	tid_agg_rx->reorder_time[index] = jiffies;
	tid_agg_rx->stored_mpdu_num++;
	ieee80211_sta_reorder_release(sdata, tid_agg_rx);

 out:
	spin_unlock(&tid_agg_rx->reorder_lock);
	return ret;
}

/*
 * Reorder MPDUs from A-MPDUs, keeping them on a buffer. Returns
 * true if the MPDU was buffered, false if it should be processed.
 */
static void ieee80211_rx_reorder_ampdu(struct ieee80211_rx_data *rx)
{
	struct sk_buff *skb = rx->skb;
	struct ieee80211_local *local = rx->local;
	struct ieee80211_hdr *hdr = (struct ieee80211_hdr *) skb->data;
	struct ieee80211_rx_status *status = IEEE80211_SKB_RXCB(skb);
	struct sta_info *sta = rx->sta;
	struct tid_ampdu_rx *tid_agg_rx;
	u16 sc;
	u8 tid, ack_policy;

	if (!ieee80211_is_data_qos(hdr->frame_control))
		goto dont_reorder;

	/*
	 * filter the QoS data rx stream according to
	 * STA/TID and check if this STA/TID is on aggregation
	 */

	if (!sta)
		goto dont_reorder;

	ack_policy = *ieee80211_get_qos_ctl(hdr) &
		     IEEE80211_QOS_CTL_ACK_POLICY_MASK;
	tid = *ieee80211_get_qos_ctl(hdr) & IEEE80211_QOS_CTL_TID_MASK;

	tid_agg_rx = rcu_dereference(sta->ampdu_mlme.tid_rx[tid]);
	if (!tid_agg_rx)
		goto dont_reorder;

	/* qos null data frames are excluded */
	if (unlikely(hdr->frame_control & cpu_to_le16(IEEE80211_STYPE_NULLFUNC)))
		goto dont_reorder;

	/* not part of a BA session */
	if (ack_policy != IEEE80211_QOS_CTL_ACK_POLICY_BLOCKACK &&
	    ack_policy != IEEE80211_QOS_CTL_ACK_POLICY_NORMAL)
		goto dont_reorder;

	/* not actually part of this BA session */
	if (!(status->rx_flags & IEEE80211_RX_RA_MATCH))
		goto dont_reorder;

	/* new, potentially un-ordered, ampdu frame - process it */

	/* reset session timer */
	if (tid_agg_rx->timeout)
		tid_agg_rx->last_rx = jiffies;

	/* if this mpdu is fragmented - terminate rx aggregation session */
	sc = le16_to_cpu(hdr->seq_ctrl);
	if (sc & IEEE80211_SCTL_FRAG) {
		skb->pkt_type = IEEE80211_SDATA_QUEUE_TYPE_FRAME;
		skb_queue_tail(&rx->sdata->skb_queue, skb);
		ieee80211_queue_work(&local->hw, &rx->sdata->work);
		return;
	}

	/*
	 * No locking needed -- we will only ever process one
	 * RX packet at a time, and thus own tid_agg_rx. All
	 * other code manipulating it needs to (and does) make
	 * sure that we cannot get to it any more before doing
	 * anything with it.
	 */
	if (ieee80211_sta_manage_reorder_buf(rx->sdata, tid_agg_rx, skb))
		return;

 dont_reorder:
	skb_queue_tail(&local->rx_skb_queue, skb);
}

static ieee80211_rx_result debug_noinline
ieee80211_rx_h_check(struct ieee80211_rx_data *rx)
{
	struct ieee80211_hdr *hdr = (struct ieee80211_hdr *)rx->skb->data;
	struct ieee80211_rx_status *status = IEEE80211_SKB_RXCB(rx->skb);

	/* Drop duplicate 802.11 retransmissions (IEEE 802.11 Chap. 9.2.9) */
	if (rx->sta && !is_multicast_ether_addr(hdr->addr1)) {
		if (unlikely(ieee80211_has_retry(hdr->frame_control) &&
			     rx->sta->last_seq_ctrl[rx->seqno_idx] ==
			     hdr->seq_ctrl)) {
			if (status->rx_flags & IEEE80211_RX_RA_MATCH) {
				rx->local->dot11FrameDuplicateCount++;
				rx->sta->num_duplicates++;
			}
			return RX_DROP_UNUSABLE;
		} else
			rx->sta->last_seq_ctrl[rx->seqno_idx] = hdr->seq_ctrl;
	}

	if (unlikely(rx->skb->len < 16)) {
		I802_DEBUG_INC(rx->local->rx_handlers_drop_short);
		return RX_DROP_MONITOR;
	}

	/* Drop disallowed frame classes based on STA auth/assoc state;
	 * IEEE 802.11, Chap 5.5.
	 *
	 * mac80211 filters only based on association state, i.e. it drops
	 * Class 3 frames from not associated stations. hostapd sends
	 * deauth/disassoc frames when needed. In addition, hostapd is
	 * responsible for filtering on both auth and assoc states.
	 */

	if (ieee80211_vif_is_mesh(&rx->sdata->vif))
		return ieee80211_rx_mesh_check(rx);

	if (unlikely((ieee80211_is_data(hdr->frame_control) ||
		      ieee80211_is_pspoll(hdr->frame_control)) &&
		     rx->sdata->vif.type != NL80211_IFTYPE_ADHOC &&
		     rx->sdata->vif.type != NL80211_IFTYPE_WDS &&
		     (!rx->sta || !test_sta_flag(rx->sta, WLAN_STA_ASSOC)))) {
		/*
		 * accept port control frames from the AP even when it's not
		 * yet marked ASSOC to prevent a race where we don't set the
		 * assoc bit quickly enough before it sends the first frame
		 */
		if (rx->sta && rx->sdata->vif.type == NL80211_IFTYPE_STATION &&
		    ieee80211_is_data_present(hdr->frame_control)) {
			u16 ethertype;
			u8 *payload;

			payload = rx->skb->data +
				ieee80211_hdrlen(hdr->frame_control);
			ethertype = (payload[6] << 8) | payload[7];
			if (cpu_to_be16(ethertype) ==
			    rx->sdata->control_port_protocol)
				return RX_CONTINUE;
		}

		if (rx->sdata->vif.type == NL80211_IFTYPE_AP &&
		    cfg80211_rx_spurious_frame(rx->sdata->dev,
					       hdr->addr2,
					       GFP_ATOMIC))
			return RX_DROP_UNUSABLE;

		return RX_DROP_MONITOR;
	}

	return RX_CONTINUE;
}


static ieee80211_rx_result debug_noinline
ieee80211_rx_h_decrypt(struct ieee80211_rx_data *rx)
{
	struct sk_buff *skb = rx->skb;
	struct ieee80211_rx_status *status = IEEE80211_SKB_RXCB(skb);
	struct ieee80211_hdr *hdr = (struct ieee80211_hdr *)skb->data;
	int keyidx;
	int hdrlen;
	ieee80211_rx_result result = RX_DROP_UNUSABLE;
	struct ieee80211_key *sta_ptk = NULL;
	int mmie_keyidx = -1;
	__le16 fc;

	/*
	 * Key selection 101
	 *
	 * There are four types of keys:
	 *  - GTK (group keys)
	 *  - IGTK (group keys for management frames)
	 *  - PTK (pairwise keys)
	 *  - STK (station-to-station pairwise keys)
	 *
	 * When selecting a key, we have to distinguish between multicast
	 * (including broadcast) and unicast frames, the latter can only
	 * use PTKs and STKs while the former always use GTKs and IGTKs.
	 * Unless, of course, actual WEP keys ("pre-RSNA") are used, then
	 * unicast frames can also use key indices like GTKs. Hence, if we
	 * don't have a PTK/STK we check the key index for a WEP key.
	 *
	 * Note that in a regular BSS, multicast frames are sent by the
	 * AP only, associated stations unicast the frame to the AP first
	 * which then multicasts it on their behalf.
	 *
	 * There is also a slight problem in IBSS mode: GTKs are negotiated
	 * with each station, that is something we don't currently handle.
	 * The spec seems to expect that one negotiates the same key with
	 * every station but there's no such requirement; VLANs could be
	 * possible.
	 */

	/*
	 * No point in finding a key and decrypting if the frame is neither
	 * addressed to us nor a multicast frame.
	 */
	if (!(status->rx_flags & IEEE80211_RX_RA_MATCH))
		return RX_CONTINUE;

	/* start without a key */
	rx->key = NULL;

	if (rx->sta)
		sta_ptk = rcu_dereference(rx->sta->ptk);

	fc = hdr->frame_control;

	if (!ieee80211_has_protected(fc))
		mmie_keyidx = ieee80211_get_mmie_keyidx(rx->skb);

	if (!is_multicast_ether_addr(hdr->addr1) && sta_ptk) {
		rx->key = sta_ptk;
		if ((status->flag & RX_FLAG_DECRYPTED) &&
		    (status->flag & RX_FLAG_IV_STRIPPED))
			return RX_CONTINUE;
		/* Skip decryption if the frame is not protected. */
		if (!ieee80211_has_protected(fc))
			return RX_CONTINUE;
	} else if (mmie_keyidx >= 0) {
		/* Broadcast/multicast robust management frame / BIP */
		if ((status->flag & RX_FLAG_DECRYPTED) &&
		    (status->flag & RX_FLAG_IV_STRIPPED))
			return RX_CONTINUE;

		if (mmie_keyidx < NUM_DEFAULT_KEYS ||
		    mmie_keyidx >= NUM_DEFAULT_KEYS + NUM_DEFAULT_MGMT_KEYS)
			return RX_DROP_MONITOR; /* unexpected BIP keyidx */
		if (rx->sta)
			rx->key = rcu_dereference(rx->sta->gtk[mmie_keyidx]);
		if (!rx->key)
			rx->key = rcu_dereference(rx->sdata->keys[mmie_keyidx]);
	} else if (!ieee80211_has_protected(fc)) {
		/*
		 * The frame was not protected, so skip decryption. However, we
		 * need to set rx->key if there is a key that could have been
		 * used so that the frame may be dropped if encryption would
		 * have been expected.
		 */
		struct ieee80211_key *key = NULL;
		struct ieee80211_sub_if_data *sdata = rx->sdata;
		int i;

		if (ieee80211_is_mgmt(fc) &&
		    is_multicast_ether_addr(hdr->addr1) &&
		    (key = rcu_dereference(rx->sdata->default_mgmt_key)))
			rx->key = key;
		else {
			if (rx->sta) {
				for (i = 0; i < NUM_DEFAULT_KEYS; i++) {
					key = rcu_dereference(rx->sta->gtk[i]);
					if (key)
						break;
				}
			}
			if (!key) {
				for (i = 0; i < NUM_DEFAULT_KEYS; i++) {
					key = rcu_dereference(sdata->keys[i]);
					if (key)
						break;
				}
			}
			if (key)
				rx->key = key;
		}
		return RX_CONTINUE;
	} else {
		u8 keyid;
		/*
		 * The device doesn't give us the IV so we won't be
		 * able to look up the key. That's ok though, we
		 * don't need to decrypt the frame, we just won't
		 * be able to keep statistics accurate.
		 * Except for key threshold notifications, should
		 * we somehow allow the driver to tell us which key
		 * the hardware used if this flag is set?
		 */
		if ((status->flag & RX_FLAG_DECRYPTED) &&
		    (status->flag & RX_FLAG_IV_STRIPPED))
			return RX_CONTINUE;

		hdrlen = ieee80211_hdrlen(fc);

		if (rx->skb->len < 8 + hdrlen)
			return RX_DROP_UNUSABLE; /* TODO: count this? */

		/*
		 * no need to call ieee80211_wep_get_keyidx,
		 * it verifies a bunch of things we've done already
		 */
		skb_copy_bits(rx->skb, hdrlen + 3, &keyid, 1);
		keyidx = keyid >> 6;

		/* check per-station GTK first, if multicast packet */
		if (is_multicast_ether_addr(hdr->addr1) && rx->sta)
			rx->key = rcu_dereference(rx->sta->gtk[keyidx]);

		/* if not found, try default key */
		if (!rx->key) {
			rx->key = rcu_dereference(rx->sdata->keys[keyidx]);

			/*
			 * RSNA-protected unicast frames should always be
			 * sent with pairwise or station-to-station keys,
			 * but for WEP we allow using a key index as well.
			 */
			if (rx->key &&
			    rx->key->conf.cipher != WLAN_CIPHER_SUITE_WEP40 &&
			    rx->key->conf.cipher != WLAN_CIPHER_SUITE_WEP104 &&
			    !is_multicast_ether_addr(hdr->addr1))
				rx->key = NULL;
		}
	}

	if (rx->key) {
		if (unlikely(rx->key->flags & KEY_FLAG_TAINTED))
			return RX_DROP_MONITOR;

		rx->key->tx_rx_count++;
		/* TODO: add threshold stuff again */
	} else {
		return RX_DROP_MONITOR;
	}

	switch (rx->key->conf.cipher) {
	case WLAN_CIPHER_SUITE_WEP40:
	case WLAN_CIPHER_SUITE_WEP104:
		result = ieee80211_crypto_wep_decrypt(rx);
		break;
	case WLAN_CIPHER_SUITE_TKIP:
		result = ieee80211_crypto_tkip_decrypt(rx);
		break;
	case WLAN_CIPHER_SUITE_CCMP:
		result = ieee80211_crypto_ccmp_decrypt(rx);
		break;
	case WLAN_CIPHER_SUITE_AES_CMAC:
		result = ieee80211_crypto_aes_cmac_decrypt(rx);
		break;
	default:
		/*
		 * We can reach here only with HW-only algorithms
		 * but why didn't it decrypt the frame?!
		 */
		return RX_DROP_UNUSABLE;
	}

	/* the hdr variable is invalid after the decrypt handlers */

	/* either the frame has been decrypted or will be dropped */
	status->flag |= RX_FLAG_DECRYPTED;

	return result;
}

static ieee80211_rx_result debug_noinline
ieee80211_rx_h_check_more_data(struct ieee80211_rx_data *rx)
{
	struct ieee80211_local *local;
	struct ieee80211_hdr *hdr;
	struct sk_buff *skb;

	local = rx->local;
	skb = rx->skb;
	hdr = (struct ieee80211_hdr *) skb->data;

	if (!local->pspolling)
		return RX_CONTINUE;

	if (!ieee80211_has_fromds(hdr->frame_control))
		/* this is not from AP */
		return RX_CONTINUE;

	if (!ieee80211_is_data(hdr->frame_control))
		return RX_CONTINUE;

	if (!ieee80211_has_moredata(hdr->frame_control)) {
		/* AP has no more frames buffered for us */
		local->pspolling = false;
		return RX_CONTINUE;
	}

	/* more data bit is set, let's request a new frame from the AP */
	ieee80211_send_pspoll(local, rx->sdata);

	return RX_CONTINUE;
}

static void ap_sta_ps_start(struct sta_info *sta)
{
	struct ieee80211_sub_if_data *sdata = sta->sdata;
	struct ieee80211_local *local = sdata->local;

	atomic_inc(&sdata->bss->num_sta_ps);
	set_sta_flag(sta, WLAN_STA_PS_STA);
	if (!(local->hw.flags & IEEE80211_HW_AP_LINK_PS))
		drv_sta_notify(local, sdata, STA_NOTIFY_SLEEP, &sta->sta);
<<<<<<< HEAD
#ifdef CONFIG_MAC80211_VERBOSE_PS_DEBUG
	pr_debug("%s: STA %pM aid %d enters power save mode\n",
		 sdata->name, sta->sta.addr, sta->sta.aid);
#endif /* CONFIG_MAC80211_VERBOSE_PS_DEBUG */
=======
	ps_dbg(sdata, "STA %pM aid %d enters power save mode\n",
	       sta->sta.addr, sta->sta.aid);
>>>>>>> 42fb0b02
}

static void ap_sta_ps_end(struct sta_info *sta)
{
<<<<<<< HEAD
#ifdef CONFIG_MAC80211_VERBOSE_PS_DEBUG
	pr_debug("%s: STA %pM aid %d exits power save mode\n",
		 sta->sdata->name, sta->sta.addr, sta->sta.aid);
#endif /* CONFIG_MAC80211_VERBOSE_PS_DEBUG */

	if (test_sta_flag(sta, WLAN_STA_PS_DRIVER)) {
#ifdef CONFIG_MAC80211_VERBOSE_PS_DEBUG
		pr_debug("%s: STA %pM aid %d driver-ps-blocked\n",
			 sta->sdata->name, sta->sta.addr, sta->sta.aid);
#endif /* CONFIG_MAC80211_VERBOSE_PS_DEBUG */
=======
	ps_dbg(sta->sdata, "STA %pM aid %d exits power save mode\n",
	       sta->sta.addr, sta->sta.aid);

	if (test_sta_flag(sta, WLAN_STA_PS_DRIVER)) {
		ps_dbg(sta->sdata, "STA %pM aid %d driver-ps-blocked\n",
		       sta->sta.addr, sta->sta.aid);
>>>>>>> 42fb0b02
		return;
	}

	ieee80211_sta_ps_deliver_wakeup(sta);
}

int ieee80211_sta_ps_transition(struct ieee80211_sta *sta, bool start)
{
	struct sta_info *sta_inf = container_of(sta, struct sta_info, sta);
	bool in_ps;

	WARN_ON(!(sta_inf->local->hw.flags & IEEE80211_HW_AP_LINK_PS));

	/* Don't let the same PS state be set twice */
	in_ps = test_sta_flag(sta_inf, WLAN_STA_PS_STA);
	if ((start && in_ps) || (!start && !in_ps))
		return -EINVAL;

	if (start)
		ap_sta_ps_start(sta_inf);
	else
		ap_sta_ps_end(sta_inf);

	return 0;
}
EXPORT_SYMBOL(ieee80211_sta_ps_transition);

static ieee80211_rx_result debug_noinline
ieee80211_rx_h_uapsd_and_pspoll(struct ieee80211_rx_data *rx)
{
	struct ieee80211_sub_if_data *sdata = rx->sdata;
	struct ieee80211_hdr *hdr = (void *)rx->skb->data;
	struct ieee80211_rx_status *status = IEEE80211_SKB_RXCB(rx->skb);
	int tid, ac;

	if (!rx->sta || !(status->rx_flags & IEEE80211_RX_RA_MATCH))
		return RX_CONTINUE;

	if (sdata->vif.type != NL80211_IFTYPE_AP &&
	    sdata->vif.type != NL80211_IFTYPE_AP_VLAN)
		return RX_CONTINUE;

	/*
	 * The device handles station powersave, so don't do anything about
	 * uAPSD and PS-Poll frames (the latter shouldn't even come up from
	 * it to mac80211 since they're handled.)
	 */
	if (sdata->local->hw.flags & IEEE80211_HW_AP_LINK_PS)
		return RX_CONTINUE;

	/*
	 * Don't do anything if the station isn't already asleep. In
	 * the uAPSD case, the station will probably be marked asleep,
	 * in the PS-Poll case the station must be confused ...
	 */
	if (!test_sta_flag(rx->sta, WLAN_STA_PS_STA))
		return RX_CONTINUE;

	if (unlikely(ieee80211_is_pspoll(hdr->frame_control))) {
		if (!test_sta_flag(rx->sta, WLAN_STA_SP)) {
			if (!test_sta_flag(rx->sta, WLAN_STA_PS_DRIVER))
				ieee80211_sta_ps_deliver_poll_response(rx->sta);
			else
				set_sta_flag(rx->sta, WLAN_STA_PSPOLL);
		}

		/* Free PS Poll skb here instead of returning RX_DROP that would
		 * count as an dropped frame. */
		dev_kfree_skb(rx->skb);

		return RX_QUEUED;
	} else if (!ieee80211_has_morefrags(hdr->frame_control) &&
		   !(status->rx_flags & IEEE80211_RX_DEFERRED_RELEASE) &&
		   ieee80211_has_pm(hdr->frame_control) &&
		   (ieee80211_is_data_qos(hdr->frame_control) ||
		    ieee80211_is_qos_nullfunc(hdr->frame_control))) {
		tid = *ieee80211_get_qos_ctl(hdr) & IEEE80211_QOS_CTL_TID_MASK;
		ac = ieee802_1d_to_ac[tid & 7];

		/*
		 * If this AC is not trigger-enabled do nothing.
		 *
		 * NB: This could/should check a separate bitmap of trigger-
		 * enabled queues, but for now we only implement uAPSD w/o
		 * TSPEC changes to the ACs, so they're always the same.
		 */
		if (!(rx->sta->sta.uapsd_queues & BIT(ac)))
			return RX_CONTINUE;

		/* if we are in a service period, do nothing */
		if (test_sta_flag(rx->sta, WLAN_STA_SP))
			return RX_CONTINUE;

		if (!test_sta_flag(rx->sta, WLAN_STA_PS_DRIVER))
			ieee80211_sta_ps_deliver_uapsd(rx->sta);
		else
			set_sta_flag(rx->sta, WLAN_STA_UAPSD);
	}

	return RX_CONTINUE;
}

static ieee80211_rx_result debug_noinline
ieee80211_rx_h_sta_process(struct ieee80211_rx_data *rx)
{
	struct sta_info *sta = rx->sta;
	struct sk_buff *skb = rx->skb;
	struct ieee80211_rx_status *status = IEEE80211_SKB_RXCB(skb);
	struct ieee80211_hdr *hdr = (struct ieee80211_hdr *)skb->data;

	if (!sta)
		return RX_CONTINUE;

	/*
	 * Update last_rx only for IBSS packets which are for the current
	 * BSSID to avoid keeping the current IBSS network alive in cases
	 * where other STAs start using different BSSID.
	 */
	if (rx->sdata->vif.type == NL80211_IFTYPE_ADHOC) {
		u8 *bssid = ieee80211_get_bssid(hdr, rx->skb->len,
						NL80211_IFTYPE_ADHOC);
		if (ether_addr_equal(bssid, rx->sdata->u.ibss.bssid)) {
			sta->last_rx = jiffies;
			if (ieee80211_is_data(hdr->frame_control)) {
				sta->last_rx_rate_idx = status->rate_idx;
				sta->last_rx_rate_flag = status->flag;
			}
		}
	} else if (!is_multicast_ether_addr(hdr->addr1)) {
		/*
		 * Mesh beacons will update last_rx when if they are found to
		 * match the current local configuration when processed.
		 */
		sta->last_rx = jiffies;
		if (ieee80211_is_data(hdr->frame_control)) {
			sta->last_rx_rate_idx = status->rate_idx;
			sta->last_rx_rate_flag = status->flag;
		}
	}

	if (!(status->rx_flags & IEEE80211_RX_RA_MATCH))
		return RX_CONTINUE;

	if (rx->sdata->vif.type == NL80211_IFTYPE_STATION)
		ieee80211_sta_rx_notify(rx->sdata, hdr);

	sta->rx_fragments++;
	sta->rx_bytes += rx->skb->len;
	if (!(status->flag & RX_FLAG_NO_SIGNAL_VAL)) {
		sta->last_signal = status->signal;
		ewma_add(&sta->avg_signal, -status->signal);
	}

	/*
	 * Change STA power saving mode only at the end of a frame
	 * exchange sequence.
	 */
	if (!(sta->local->hw.flags & IEEE80211_HW_AP_LINK_PS) &&
	    !ieee80211_has_morefrags(hdr->frame_control) &&
	    !(status->rx_flags & IEEE80211_RX_DEFERRED_RELEASE) &&
	    (rx->sdata->vif.type == NL80211_IFTYPE_AP ||
	     rx->sdata->vif.type == NL80211_IFTYPE_AP_VLAN)) {
		if (test_sta_flag(sta, WLAN_STA_PS_STA)) {
			/*
			 * Ignore doze->wake transitions that are
			 * indicated by non-data frames, the standard
			 * is unclear here, but for example going to
			 * PS mode and then scanning would cause a
			 * doze->wake transition for the probe request,
			 * and that is clearly undesirable.
			 */
			if (ieee80211_is_data(hdr->frame_control) &&
			    !ieee80211_has_pm(hdr->frame_control))
				ap_sta_ps_end(sta);
		} else {
			if (ieee80211_has_pm(hdr->frame_control))
				ap_sta_ps_start(sta);
		}
	}

	/*
	 * Drop (qos-)data::nullfunc frames silently, since they
	 * are used only to control station power saving mode.
	 */
	if (ieee80211_is_nullfunc(hdr->frame_control) ||
	    ieee80211_is_qos_nullfunc(hdr->frame_control)) {
		I802_DEBUG_INC(rx->local->rx_handlers_drop_nullfunc);

		/*
		 * If we receive a 4-addr nullfunc frame from a STA
		 * that was not moved to a 4-addr STA vlan yet send
		 * the event to userspace and for older hostapd drop
		 * the frame to the monitor interface.
		 */
		if (ieee80211_has_a4(hdr->frame_control) &&
		    (rx->sdata->vif.type == NL80211_IFTYPE_AP ||
		     (rx->sdata->vif.type == NL80211_IFTYPE_AP_VLAN &&
		      !rx->sdata->u.vlan.sta))) {
			if (!test_and_set_sta_flag(sta, WLAN_STA_4ADDR_EVENT))
				cfg80211_rx_unexpected_4addr_frame(
					rx->sdata->dev, sta->sta.addr,
					GFP_ATOMIC);
			return RX_DROP_MONITOR;
		}
		/*
		 * Update counter and free packet here to avoid
		 * counting this as a dropped packed.
		 */
		sta->rx_packets++;
		dev_kfree_skb(rx->skb);
		return RX_QUEUED;
	}

	return RX_CONTINUE;
} /* ieee80211_rx_h_sta_process */

static inline struct ieee80211_fragment_entry *
ieee80211_reassemble_add(struct ieee80211_sub_if_data *sdata,
			 unsigned int frag, unsigned int seq, int rx_queue,
			 struct sk_buff **skb)
{
	struct ieee80211_fragment_entry *entry;
	int idx;

	idx = sdata->fragment_next;
	entry = &sdata->fragments[sdata->fragment_next++];
	if (sdata->fragment_next >= IEEE80211_FRAGMENT_MAX)
		sdata->fragment_next = 0;

<<<<<<< HEAD
	if (!skb_queue_empty(&entry->skb_list)) {
#ifdef CONFIG_MAC80211_VERBOSE_DEBUG
		struct ieee80211_hdr *hdr =
			(struct ieee80211_hdr *) entry->skb_list.next->data;
		pr_debug("%s: RX reassembly removed oldest fragment entry (idx=%d age=%lu seq=%d last_frag=%d addr1=%pM addr2=%pM\n",
			 sdata->name, idx,
			 jiffies - entry->first_frag_time, entry->seq,
			 entry->last_frag, hdr->addr1, hdr->addr2);
#endif
=======
	if (!skb_queue_empty(&entry->skb_list))
>>>>>>> 42fb0b02
		__skb_queue_purge(&entry->skb_list);

	__skb_queue_tail(&entry->skb_list, *skb); /* no need for locking */
	*skb = NULL;
	entry->first_frag_time = jiffies;
	entry->seq = seq;
	entry->rx_queue = rx_queue;
	entry->last_frag = frag;
	entry->ccmp = 0;
	entry->extra_len = 0;

	return entry;
}

static inline struct ieee80211_fragment_entry *
ieee80211_reassemble_find(struct ieee80211_sub_if_data *sdata,
			  unsigned int frag, unsigned int seq,
			  int rx_queue, struct ieee80211_hdr *hdr)
{
	struct ieee80211_fragment_entry *entry;
	int i, idx;

	idx = sdata->fragment_next;
	for (i = 0; i < IEEE80211_FRAGMENT_MAX; i++) {
		struct ieee80211_hdr *f_hdr;

		idx--;
		if (idx < 0)
			idx = IEEE80211_FRAGMENT_MAX - 1;

		entry = &sdata->fragments[idx];
		if (skb_queue_empty(&entry->skb_list) || entry->seq != seq ||
		    entry->rx_queue != rx_queue ||
		    entry->last_frag + 1 != frag)
			continue;

		f_hdr = (struct ieee80211_hdr *)entry->skb_list.next->data;

		/*
		 * Check ftype and addresses are equal, else check next fragment
		 */
		if (((hdr->frame_control ^ f_hdr->frame_control) &
		     cpu_to_le16(IEEE80211_FCTL_FTYPE)) ||
		    !ether_addr_equal(hdr->addr1, f_hdr->addr1) ||
		    !ether_addr_equal(hdr->addr2, f_hdr->addr2))
			continue;

		if (time_after(jiffies, entry->first_frag_time + 2 * HZ)) {
			__skb_queue_purge(&entry->skb_list);
			continue;
		}
		return entry;
	}

	return NULL;
}

static ieee80211_rx_result debug_noinline
ieee80211_rx_h_defragment(struct ieee80211_rx_data *rx)
{
	struct ieee80211_hdr *hdr;
	u16 sc;
	__le16 fc;
	unsigned int frag, seq;
	struct ieee80211_fragment_entry *entry;
	struct sk_buff *skb;
	struct ieee80211_rx_status *status;

	hdr = (struct ieee80211_hdr *)rx->skb->data;
	fc = hdr->frame_control;
	sc = le16_to_cpu(hdr->seq_ctrl);
	frag = sc & IEEE80211_SCTL_FRAG;

	if (likely((!ieee80211_has_morefrags(fc) && frag == 0) ||
		   (rx->skb)->len < 24 ||
		   is_multicast_ether_addr(hdr->addr1))) {
		/* not fragmented */
		goto out;
	}
	I802_DEBUG_INC(rx->local->rx_handlers_fragments);

	if (skb_linearize(rx->skb))
		return RX_DROP_UNUSABLE;

	/*
	 *  skb_linearize() might change the skb->data and
	 *  previously cached variables (in this case, hdr) need to
	 *  be refreshed with the new data.
	 */
	hdr = (struct ieee80211_hdr *)rx->skb->data;
	seq = (sc & IEEE80211_SCTL_SEQ) >> 4;

	if (frag == 0) {
		/* This is the first fragment of a new frame. */
		entry = ieee80211_reassemble_add(rx->sdata, frag, seq,
						 rx->seqno_idx, &(rx->skb));
		if (rx->key && rx->key->conf.cipher == WLAN_CIPHER_SUITE_CCMP &&
		    ieee80211_has_protected(fc)) {
			int queue = rx->security_idx;
			/* Store CCMP PN so that we can verify that the next
			 * fragment has a sequential PN value. */
			entry->ccmp = 1;
			memcpy(entry->last_pn,
			       rx->key->u.ccmp.rx_pn[queue],
			       CCMP_PN_LEN);
		}
		return RX_QUEUED;
	}

	/* This is a fragment for a frame that should already be pending in
	 * fragment cache. Add this fragment to the end of the pending entry.
	 */
	entry = ieee80211_reassemble_find(rx->sdata, frag, seq,
					  rx->seqno_idx, hdr);
	if (!entry) {
		I802_DEBUG_INC(rx->local->rx_handlers_drop_defrag);
		return RX_DROP_MONITOR;
	}

	/* Verify that MPDUs within one MSDU have sequential PN values.
	 * (IEEE 802.11i, 8.3.3.4.5) */
	if (entry->ccmp) {
		int i;
		u8 pn[CCMP_PN_LEN], *rpn;
		int queue;
		if (!rx->key || rx->key->conf.cipher != WLAN_CIPHER_SUITE_CCMP)
			return RX_DROP_UNUSABLE;
		memcpy(pn, entry->last_pn, CCMP_PN_LEN);
		for (i = CCMP_PN_LEN - 1; i >= 0; i--) {
			pn[i]++;
			if (pn[i])
				break;
		}
		queue = rx->security_idx;
		rpn = rx->key->u.ccmp.rx_pn[queue];
		if (memcmp(pn, rpn, CCMP_PN_LEN))
			return RX_DROP_UNUSABLE;
		memcpy(entry->last_pn, pn, CCMP_PN_LEN);
	}

	skb_pull(rx->skb, ieee80211_hdrlen(fc));
	__skb_queue_tail(&entry->skb_list, rx->skb);
	entry->last_frag = frag;
	entry->extra_len += rx->skb->len;
	if (ieee80211_has_morefrags(fc)) {
		rx->skb = NULL;
		return RX_QUEUED;
	}

	rx->skb = __skb_dequeue(&entry->skb_list);
	if (skb_tailroom(rx->skb) < entry->extra_len) {
		I802_DEBUG_INC(rx->local->rx_expand_skb_head2);
		if (unlikely(pskb_expand_head(rx->skb, 0, entry->extra_len,
					      GFP_ATOMIC))) {
			I802_DEBUG_INC(rx->local->rx_handlers_drop_defrag);
			__skb_queue_purge(&entry->skb_list);
			return RX_DROP_UNUSABLE;
		}
	}
	while ((skb = __skb_dequeue(&entry->skb_list))) {
		memcpy(skb_put(rx->skb, skb->len), skb->data, skb->len);
		dev_kfree_skb(skb);
	}

	/* Complete frame has been reassembled - process it now */
	status = IEEE80211_SKB_RXCB(rx->skb);
	status->rx_flags |= IEEE80211_RX_FRAGMENTED;

 out:
	if (rx->sta)
		rx->sta->rx_packets++;
	if (is_multicast_ether_addr(hdr->addr1))
		rx->local->dot11MulticastReceivedFrameCount++;
	else
		ieee80211_led_rx(rx->local);
	return RX_CONTINUE;
}

static int
ieee80211_802_1x_port_control(struct ieee80211_rx_data *rx)
{
	if (unlikely(!rx->sta ||
	    !test_sta_flag(rx->sta, WLAN_STA_AUTHORIZED)))
		return -EACCES;

	return 0;
}

static int
ieee80211_drop_unencrypted(struct ieee80211_rx_data *rx, __le16 fc)
{
	struct sk_buff *skb = rx->skb;
	struct ieee80211_rx_status *status = IEEE80211_SKB_RXCB(skb);

	/*
	 * Pass through unencrypted frames if the hardware has
	 * decrypted them already.
	 */
	if (status->flag & RX_FLAG_DECRYPTED)
		return 0;

	/* Drop unencrypted frames if key is set. */
	if (unlikely(!ieee80211_has_protected(fc) &&
		     !ieee80211_is_nullfunc(fc) &&
		     ieee80211_is_data(fc) &&
		     (rx->key || rx->sdata->drop_unencrypted)))
		return -EACCES;

	return 0;
}

static int
ieee80211_drop_unencrypted_mgmt(struct ieee80211_rx_data *rx)
{
	struct ieee80211_hdr *hdr = (struct ieee80211_hdr *)rx->skb->data;
	struct ieee80211_rx_status *status = IEEE80211_SKB_RXCB(rx->skb);
	__le16 fc = hdr->frame_control;

	/*
	 * Pass through unencrypted frames if the hardware has
	 * decrypted them already.
	 */
	if (status->flag & RX_FLAG_DECRYPTED)
		return 0;

	if (rx->sta && test_sta_flag(rx->sta, WLAN_STA_MFP)) {
		if (unlikely(!ieee80211_has_protected(fc) &&
			     ieee80211_is_unicast_robust_mgmt_frame(rx->skb) &&
			     rx->key)) {
			if (ieee80211_is_deauth(fc))
				cfg80211_send_unprot_deauth(rx->sdata->dev,
							    rx->skb->data,
							    rx->skb->len);
			else if (ieee80211_is_disassoc(fc))
				cfg80211_send_unprot_disassoc(rx->sdata->dev,
							      rx->skb->data,
							      rx->skb->len);
			return -EACCES;
		}
		/* BIP does not use Protected field, so need to check MMIE */
		if (unlikely(ieee80211_is_multicast_robust_mgmt_frame(rx->skb) &&
			     ieee80211_get_mmie_keyidx(rx->skb) < 0)) {
			if (ieee80211_is_deauth(fc))
				cfg80211_send_unprot_deauth(rx->sdata->dev,
							    rx->skb->data,
							    rx->skb->len);
			else if (ieee80211_is_disassoc(fc))
				cfg80211_send_unprot_disassoc(rx->sdata->dev,
							      rx->skb->data,
							      rx->skb->len);
			return -EACCES;
		}
		/*
		 * When using MFP, Action frames are not allowed prior to
		 * having configured keys.
		 */
		if (unlikely(ieee80211_is_action(fc) && !rx->key &&
			     ieee80211_is_robust_mgmt_frame(
				     (struct ieee80211_hdr *) rx->skb->data)))
			return -EACCES;
	}

	return 0;
}

static int
__ieee80211_data_to_8023(struct ieee80211_rx_data *rx, bool *port_control)
{
	struct ieee80211_sub_if_data *sdata = rx->sdata;
	struct ieee80211_hdr *hdr = (struct ieee80211_hdr *)rx->skb->data;
	bool check_port_control = false;
	struct ethhdr *ehdr;
	int ret;

	*port_control = false;
	if (ieee80211_has_a4(hdr->frame_control) &&
	    sdata->vif.type == NL80211_IFTYPE_AP_VLAN && !sdata->u.vlan.sta)
		return -1;

	if (sdata->vif.type == NL80211_IFTYPE_STATION &&
	    !!sdata->u.mgd.use_4addr != !!ieee80211_has_a4(hdr->frame_control)) {

		if (!sdata->u.mgd.use_4addr)
			return -1;
		else
			check_port_control = true;
	}

	if (is_multicast_ether_addr(hdr->addr1) &&
	    sdata->vif.type == NL80211_IFTYPE_AP_VLAN && sdata->u.vlan.sta)
		return -1;

	ret = ieee80211_data_to_8023(rx->skb, sdata->vif.addr, sdata->vif.type);
	if (ret < 0)
		return ret;

	ehdr = (struct ethhdr *) rx->skb->data;
	if (ehdr->h_proto == rx->sdata->control_port_protocol)
		*port_control = true;
	else if (check_port_control)
		return -1;

	return 0;
}

/*
 * requires that rx->skb is a frame with ethernet header
 */
static bool ieee80211_frame_allowed(struct ieee80211_rx_data *rx, __le16 fc)
{
	static const u8 pae_group_addr[ETH_ALEN] __aligned(2)
		= { 0x01, 0x80, 0xC2, 0x00, 0x00, 0x03 };
	struct ethhdr *ehdr = (struct ethhdr *) rx->skb->data;

	/*
	 * Allow EAPOL frames to us/the PAE group address regardless
	 * of whether the frame was encrypted or not.
	 */
	if (ehdr->h_proto == rx->sdata->control_port_protocol &&
	    (ether_addr_equal(ehdr->h_dest, rx->sdata->vif.addr) ||
	     ether_addr_equal(ehdr->h_dest, pae_group_addr)))
		return true;

	if (ieee80211_802_1x_port_control(rx) ||
	    ieee80211_drop_unencrypted(rx, fc))
		return false;

	return true;
}

/*
 * requires that rx->skb is a frame with ethernet header
 */
static void
ieee80211_deliver_skb(struct ieee80211_rx_data *rx)
{
	struct ieee80211_sub_if_data *sdata = rx->sdata;
	struct net_device *dev = sdata->dev;
	struct sk_buff *skb, *xmit_skb;
	struct ethhdr *ehdr = (struct ethhdr *) rx->skb->data;
	struct sta_info *dsta;
	struct ieee80211_rx_status *status = IEEE80211_SKB_RXCB(rx->skb);

	skb = rx->skb;
	xmit_skb = NULL;

	if ((sdata->vif.type == NL80211_IFTYPE_AP ||
	     sdata->vif.type == NL80211_IFTYPE_AP_VLAN) &&
	    !(sdata->flags & IEEE80211_SDATA_DONT_BRIDGE_PACKETS) &&
	    (status->rx_flags & IEEE80211_RX_RA_MATCH) &&
	    (sdata->vif.type != NL80211_IFTYPE_AP_VLAN || !sdata->u.vlan.sta)) {
		if (is_multicast_ether_addr(ehdr->h_dest)) {
			/*
			 * send multicast frames both to higher layers in
			 * local net stack and back to the wireless medium
			 */
			xmit_skb = skb_copy(skb, GFP_ATOMIC);
			if (!xmit_skb)
				net_info_ratelimited("%s: failed to clone multicast frame\n",
						    dev->name);
		} else {
			dsta = sta_info_get(sdata, skb->data);
			if (dsta) {
				/*
				 * The destination station is associated to
				 * this AP (in this VLAN), so send the frame
				 * directly to it and do not pass it to local
				 * net stack.
				 */
				xmit_skb = skb;
				skb = NULL;
			}
		}
	}

	if (skb) {
		int align __maybe_unused;

#ifndef CONFIG_HAVE_EFFICIENT_UNALIGNED_ACCESS
		/*
		 * 'align' will only take the values 0 or 2 here
		 * since all frames are required to be aligned
		 * to 2-byte boundaries when being passed to
		 * mac80211. That also explains the __skb_push()
		 * below.
		 */
		align = ((unsigned long)(skb->data + sizeof(struct ethhdr))) & 3;
		if (align) {
			if (WARN_ON(skb_headroom(skb) < 3)) {
				dev_kfree_skb(skb);
				skb = NULL;
			} else {
				u8 *data = skb->data;
				size_t len = skb_headlen(skb);
				skb->data -= align;
				memmove(skb->data, data, len);
				skb_set_tail_pointer(skb, len);
			}
		}
#endif

		if (skb) {
			/* deliver to local stack */
			skb->protocol = eth_type_trans(skb, dev);
			memset(skb->cb, 0, sizeof(skb->cb));
			netif_receive_skb(skb);
		}
	}

	if (xmit_skb) {
		/*
		 * Send to wireless media and increase priority by 256 to
		 * keep the received priority instead of reclassifying
		 * the frame (see cfg80211_classify8021d).
		 */
		xmit_skb->priority += 256;
		xmit_skb->protocol = htons(ETH_P_802_3);
		skb_reset_network_header(xmit_skb);
		skb_reset_mac_header(xmit_skb);
		dev_queue_xmit(xmit_skb);
	}
}

static ieee80211_rx_result debug_noinline
ieee80211_rx_h_amsdu(struct ieee80211_rx_data *rx)
{
	struct net_device *dev = rx->sdata->dev;
	struct sk_buff *skb = rx->skb;
	struct ieee80211_hdr *hdr = (struct ieee80211_hdr *)skb->data;
	__le16 fc = hdr->frame_control;
	struct sk_buff_head frame_list;
	struct ieee80211_rx_status *status = IEEE80211_SKB_RXCB(rx->skb);

	if (unlikely(!ieee80211_is_data(fc)))
		return RX_CONTINUE;

	if (unlikely(!ieee80211_is_data_present(fc)))
		return RX_DROP_MONITOR;

	if (!(status->rx_flags & IEEE80211_RX_AMSDU))
		return RX_CONTINUE;

	if (ieee80211_has_a4(hdr->frame_control) &&
	    rx->sdata->vif.type == NL80211_IFTYPE_AP_VLAN &&
	    !rx->sdata->u.vlan.sta)
		return RX_DROP_UNUSABLE;

	if (is_multicast_ether_addr(hdr->addr1) &&
	    ((rx->sdata->vif.type == NL80211_IFTYPE_AP_VLAN &&
	      rx->sdata->u.vlan.sta) ||
	     (rx->sdata->vif.type == NL80211_IFTYPE_STATION &&
	      rx->sdata->u.mgd.use_4addr)))
		return RX_DROP_UNUSABLE;

	skb->dev = dev;
	__skb_queue_head_init(&frame_list);

	if (skb_linearize(skb))
		return RX_DROP_UNUSABLE;

	ieee80211_amsdu_to_8023s(skb, &frame_list, dev->dev_addr,
				 rx->sdata->vif.type,
				 rx->local->hw.extra_tx_headroom, true);

	while (!skb_queue_empty(&frame_list)) {
		rx->skb = __skb_dequeue(&frame_list);

		if (!ieee80211_frame_allowed(rx, fc)) {
			dev_kfree_skb(rx->skb);
			continue;
		}
		dev->stats.rx_packets++;
		dev->stats.rx_bytes += rx->skb->len;

		ieee80211_deliver_skb(rx);
	}

	return RX_QUEUED;
}

#ifdef CONFIG_MAC80211_MESH
static ieee80211_rx_result
ieee80211_rx_h_mesh_fwding(struct ieee80211_rx_data *rx)
{
	struct ieee80211_hdr *fwd_hdr, *hdr;
	struct ieee80211_tx_info *info;
	struct ieee80211s_hdr *mesh_hdr;
	struct sk_buff *skb = rx->skb, *fwd_skb;
	struct ieee80211_local *local = rx->local;
	struct ieee80211_sub_if_data *sdata = rx->sdata;
	struct ieee80211_rx_status *status = IEEE80211_SKB_RXCB(skb);
	struct ieee80211_if_mesh *ifmsh = &sdata->u.mesh;
	__le16 reason = cpu_to_le16(WLAN_REASON_MESH_PATH_NOFORWARD);
	u16 q, hdrlen;

	hdr = (struct ieee80211_hdr *) skb->data;
	hdrlen = ieee80211_hdrlen(hdr->frame_control);
	mesh_hdr = (struct ieee80211s_hdr *) (skb->data + hdrlen);

	/* frame is in RMC, don't forward */
	if (ieee80211_is_data(hdr->frame_control) &&
	    is_multicast_ether_addr(hdr->addr1) &&
	    mesh_rmc_check(hdr->addr3, mesh_hdr, rx->sdata))
		return RX_DROP_MONITOR;

	if (!ieee80211_is_data(hdr->frame_control))
		return RX_CONTINUE;

	if (!mesh_hdr->ttl)
		return RX_DROP_MONITOR;

	if (mesh_hdr->flags & MESH_FLAGS_AE) {
		struct mesh_path *mppath;
		char *proxied_addr;
		char *mpp_addr;

		if (is_multicast_ether_addr(hdr->addr1)) {
			mpp_addr = hdr->addr3;
			proxied_addr = mesh_hdr->eaddr1;
		} else {
			mpp_addr = hdr->addr4;
			proxied_addr = mesh_hdr->eaddr2;
		}

		rcu_read_lock();
		mppath = mpp_path_lookup(proxied_addr, sdata);
		if (!mppath) {
			mpp_path_add(proxied_addr, mpp_addr, sdata);
		} else {
			spin_lock_bh(&mppath->state_lock);
			if (!ether_addr_equal(mppath->mpp, mpp_addr))
				memcpy(mppath->mpp, mpp_addr, ETH_ALEN);
			spin_unlock_bh(&mppath->state_lock);
		}
		rcu_read_unlock();
	}

	/* Frame has reached destination.  Don't forward */
	if (!is_multicast_ether_addr(hdr->addr1) &&
	    ether_addr_equal(sdata->vif.addr, hdr->addr3))
		return RX_CONTINUE;

	q = ieee80211_select_queue_80211(sdata, skb, hdr);
	if (ieee80211_queue_stopped(&local->hw, q)) {
		IEEE80211_IFSTA_MESH_CTR_INC(ifmsh, dropped_frames_congestion);
		return RX_DROP_MONITOR;
	}
	skb_set_queue_mapping(skb, q);

	if (!(status->rx_flags & IEEE80211_RX_RA_MATCH))
		goto out;

	if (!--mesh_hdr->ttl) {
		IEEE80211_IFSTA_MESH_CTR_INC(ifmsh, dropped_frames_ttl);
		return RX_DROP_MONITOR;
	}

	if (!ifmsh->mshcfg.dot11MeshForwarding)
		goto out;

	fwd_skb = skb_copy(skb, GFP_ATOMIC);
	if (!fwd_skb) {
		net_info_ratelimited("%s: failed to clone mesh frame\n",
				    sdata->name);
		goto out;
	}

	fwd_hdr =  (struct ieee80211_hdr *) fwd_skb->data;
	info = IEEE80211_SKB_CB(fwd_skb);
	memset(info, 0, sizeof(*info));
	info->flags |= IEEE80211_TX_INTFL_NEED_TXPROCESSING;
	info->control.vif = &rx->sdata->vif;
	info->control.jiffies = jiffies;
	if (is_multicast_ether_addr(fwd_hdr->addr1)) {
		IEEE80211_IFSTA_MESH_CTR_INC(ifmsh, fwded_mcast);
		memcpy(fwd_hdr->addr2, sdata->vif.addr, ETH_ALEN);
	} else if (!mesh_nexthop_lookup(fwd_skb, sdata)) {
		IEEE80211_IFSTA_MESH_CTR_INC(ifmsh, fwded_unicast);
	} else {
		/* unable to resolve next hop */
		mesh_path_error_tx(ifmsh->mshcfg.element_ttl, fwd_hdr->addr3,
				    0, reason, fwd_hdr->addr2, sdata);
		IEEE80211_IFSTA_MESH_CTR_INC(ifmsh, dropped_frames_no_route);
		kfree_skb(fwd_skb);
		return RX_DROP_MONITOR;
	}

	IEEE80211_IFSTA_MESH_CTR_INC(ifmsh, fwded_frames);
	ieee80211_add_pending_skb(local, fwd_skb);
 out:
	if (is_multicast_ether_addr(hdr->addr1) ||
	    sdata->dev->flags & IFF_PROMISC)
		return RX_CONTINUE;
	else
		return RX_DROP_MONITOR;
}
#endif

static ieee80211_rx_result debug_noinline
ieee80211_rx_h_data(struct ieee80211_rx_data *rx)
{
	struct ieee80211_sub_if_data *sdata = rx->sdata;
	struct ieee80211_local *local = rx->local;
	struct net_device *dev = sdata->dev;
	struct ieee80211_hdr *hdr = (struct ieee80211_hdr *)rx->skb->data;
	__le16 fc = hdr->frame_control;
	bool port_control;
	int err;

	if (unlikely(!ieee80211_is_data(hdr->frame_control)))
		return RX_CONTINUE;

	if (unlikely(!ieee80211_is_data_present(hdr->frame_control)))
		return RX_DROP_MONITOR;

	/*
	 * Send unexpected-4addr-frame event to hostapd. For older versions,
	 * also drop the frame to cooked monitor interfaces.
	 */
	if (ieee80211_has_a4(hdr->frame_control) &&
	    sdata->vif.type == NL80211_IFTYPE_AP) {
		if (rx->sta &&
		    !test_and_set_sta_flag(rx->sta, WLAN_STA_4ADDR_EVENT))
			cfg80211_rx_unexpected_4addr_frame(
				rx->sdata->dev, rx->sta->sta.addr, GFP_ATOMIC);
		return RX_DROP_MONITOR;
	}

	err = __ieee80211_data_to_8023(rx, &port_control);
	if (unlikely(err))
		return RX_DROP_UNUSABLE;

	if (!ieee80211_frame_allowed(rx, fc))
		return RX_DROP_MONITOR;

	if (rx->sdata->vif.type == NL80211_IFTYPE_AP_VLAN &&
	    unlikely(port_control) && sdata->bss) {
		sdata = container_of(sdata->bss, struct ieee80211_sub_if_data,
				     u.ap);
		dev = sdata->dev;
		rx->sdata = sdata;
	}

	rx->skb->dev = dev;

	dev->stats.rx_packets++;
	dev->stats.rx_bytes += rx->skb->len;

	if (local->ps_sdata && local->hw.conf.dynamic_ps_timeout > 0 &&
	    !is_multicast_ether_addr(
		    ((struct ethhdr *)rx->skb->data)->h_dest) &&
	    (!local->scanning &&
	     !test_bit(SDATA_STATE_OFFCHANNEL, &sdata->state))) {
			mod_timer(&local->dynamic_ps_timer, jiffies +
			 msecs_to_jiffies(local->hw.conf.dynamic_ps_timeout));
	}

	ieee80211_deliver_skb(rx);

	return RX_QUEUED;
}

static ieee80211_rx_result debug_noinline
ieee80211_rx_h_ctrl(struct ieee80211_rx_data *rx)
{
	struct sk_buff *skb = rx->skb;
	struct ieee80211_bar *bar = (struct ieee80211_bar *)skb->data;
	struct tid_ampdu_rx *tid_agg_rx;
	u16 start_seq_num;
	u16 tid;

	if (likely(!ieee80211_is_ctl(bar->frame_control)))
		return RX_CONTINUE;

	if (ieee80211_is_back_req(bar->frame_control)) {
		struct {
			__le16 control, start_seq_num;
		} __packed bar_data;

		if (!rx->sta)
			return RX_DROP_MONITOR;

		if (skb_copy_bits(skb, offsetof(struct ieee80211_bar, control),
				  &bar_data, sizeof(bar_data)))
			return RX_DROP_MONITOR;

		tid = le16_to_cpu(bar_data.control) >> 12;

		tid_agg_rx = rcu_dereference(rx->sta->ampdu_mlme.tid_rx[tid]);
		if (!tid_agg_rx)
			return RX_DROP_MONITOR;

		start_seq_num = le16_to_cpu(bar_data.start_seq_num) >> 4;

		/* reset session timer */
		if (tid_agg_rx->timeout)
			mod_timer(&tid_agg_rx->session_timer,
				  TU_TO_EXP_TIME(tid_agg_rx->timeout));

		spin_lock(&tid_agg_rx->reorder_lock);
		/* release stored frames up to start of BAR */
		ieee80211_release_reorder_frames(rx->sdata, tid_agg_rx,
						 start_seq_num);
		spin_unlock(&tid_agg_rx->reorder_lock);

		kfree_skb(skb);
		return RX_QUEUED;
	}

	/*
	 * After this point, we only want management frames,
	 * so we can drop all remaining control frames to
	 * cooked monitor interfaces.
	 */
	return RX_DROP_MONITOR;
}

static void ieee80211_process_sa_query_req(struct ieee80211_sub_if_data *sdata,
					   struct ieee80211_mgmt *mgmt,
					   size_t len)
{
	struct ieee80211_local *local = sdata->local;
	struct sk_buff *skb;
	struct ieee80211_mgmt *resp;

	if (!ether_addr_equal(mgmt->da, sdata->vif.addr)) {
		/* Not to own unicast address */
		return;
	}

	if (!ether_addr_equal(mgmt->sa, sdata->u.mgd.bssid) ||
	    !ether_addr_equal(mgmt->bssid, sdata->u.mgd.bssid)) {
		/* Not from the current AP or not associated yet. */
		return;
	}

	if (len < 24 + 1 + sizeof(resp->u.action.u.sa_query)) {
		/* Too short SA Query request frame */
		return;
	}

	skb = dev_alloc_skb(sizeof(*resp) + local->hw.extra_tx_headroom);
	if (skb == NULL)
		return;

	skb_reserve(skb, local->hw.extra_tx_headroom);
	resp = (struct ieee80211_mgmt *) skb_put(skb, 24);
	memset(resp, 0, 24);
	memcpy(resp->da, mgmt->sa, ETH_ALEN);
	memcpy(resp->sa, sdata->vif.addr, ETH_ALEN);
	memcpy(resp->bssid, sdata->u.mgd.bssid, ETH_ALEN);
	resp->frame_control = cpu_to_le16(IEEE80211_FTYPE_MGMT |
					  IEEE80211_STYPE_ACTION);
	skb_put(skb, 1 + sizeof(resp->u.action.u.sa_query));
	resp->u.action.category = WLAN_CATEGORY_SA_QUERY;
	resp->u.action.u.sa_query.action = WLAN_ACTION_SA_QUERY_RESPONSE;
	memcpy(resp->u.action.u.sa_query.trans_id,
	       mgmt->u.action.u.sa_query.trans_id,
	       WLAN_SA_QUERY_TR_ID_LEN);

	ieee80211_tx_skb(sdata, skb);
}

static ieee80211_rx_result debug_noinline
ieee80211_rx_h_mgmt_check(struct ieee80211_rx_data *rx)
{
	struct ieee80211_mgmt *mgmt = (struct ieee80211_mgmt *) rx->skb->data;
	struct ieee80211_rx_status *status = IEEE80211_SKB_RXCB(rx->skb);

	/*
	 * From here on, look only at management frames.
	 * Data and control frames are already handled,
	 * and unknown (reserved) frames are useless.
	 */
	if (rx->skb->len < 24)
		return RX_DROP_MONITOR;

	if (!ieee80211_is_mgmt(mgmt->frame_control))
		return RX_DROP_MONITOR;

	if (rx->sdata->vif.type == NL80211_IFTYPE_AP &&
	    ieee80211_is_beacon(mgmt->frame_control) &&
	    !(rx->flags & IEEE80211_RX_BEACON_REPORTED)) {
		int sig = 0;

		if (rx->local->hw.flags & IEEE80211_HW_SIGNAL_DBM)
			sig = status->signal;

		cfg80211_report_obss_beacon(rx->local->hw.wiphy,
					    rx->skb->data, rx->skb->len,
					    status->freq, sig, GFP_ATOMIC);
		rx->flags |= IEEE80211_RX_BEACON_REPORTED;
	}

	if (!(status->rx_flags & IEEE80211_RX_RA_MATCH))
		return RX_DROP_MONITOR;

	if (ieee80211_drop_unencrypted_mgmt(rx))
		return RX_DROP_UNUSABLE;

	return RX_CONTINUE;
}

static ieee80211_rx_result debug_noinline
ieee80211_rx_h_action(struct ieee80211_rx_data *rx)
{
	struct ieee80211_local *local = rx->local;
	struct ieee80211_sub_if_data *sdata = rx->sdata;
	struct ieee80211_mgmt *mgmt = (struct ieee80211_mgmt *) rx->skb->data;
	struct ieee80211_rx_status *status = IEEE80211_SKB_RXCB(rx->skb);
	int len = rx->skb->len;

	if (!ieee80211_is_action(mgmt->frame_control))
		return RX_CONTINUE;

	/* drop too small frames */
	if (len < IEEE80211_MIN_ACTION_SIZE)
		return RX_DROP_UNUSABLE;

	if (!rx->sta && mgmt->u.action.category != WLAN_CATEGORY_PUBLIC)
		return RX_DROP_UNUSABLE;

	if (!(status->rx_flags & IEEE80211_RX_RA_MATCH))
		return RX_DROP_UNUSABLE;

	switch (mgmt->u.action.category) {
	case WLAN_CATEGORY_HT:
		/* reject HT action frames from stations not supporting HT */
		if (!rx->sta->sta.ht_cap.ht_supported)
			goto invalid;

		if (sdata->vif.type != NL80211_IFTYPE_STATION &&
		    sdata->vif.type != NL80211_IFTYPE_MESH_POINT &&
		    sdata->vif.type != NL80211_IFTYPE_AP_VLAN &&
		    sdata->vif.type != NL80211_IFTYPE_AP &&
		    sdata->vif.type != NL80211_IFTYPE_ADHOC)
			break;

		/* verify action & smps_control are present */
		if (len < IEEE80211_MIN_ACTION_SIZE + 2)
			goto invalid;

		switch (mgmt->u.action.u.ht_smps.action) {
		case WLAN_HT_ACTION_SMPS: {
			struct ieee80211_supported_band *sband;
			u8 smps;

			/* convert to HT capability */
			switch (mgmt->u.action.u.ht_smps.smps_control) {
			case WLAN_HT_SMPS_CONTROL_DISABLED:
				smps = WLAN_HT_CAP_SM_PS_DISABLED;
				break;
			case WLAN_HT_SMPS_CONTROL_STATIC:
				smps = WLAN_HT_CAP_SM_PS_STATIC;
				break;
			case WLAN_HT_SMPS_CONTROL_DYNAMIC:
				smps = WLAN_HT_CAP_SM_PS_DYNAMIC;
				break;
			default:
				goto invalid;
			}
			smps <<= IEEE80211_HT_CAP_SM_PS_SHIFT;

			/* if no change do nothing */
			if ((rx->sta->sta.ht_cap.cap &
					IEEE80211_HT_CAP_SM_PS) == smps)
				goto handled;

			rx->sta->sta.ht_cap.cap &= ~IEEE80211_HT_CAP_SM_PS;
			rx->sta->sta.ht_cap.cap |= smps;

			sband = rx->local->hw.wiphy->bands[status->band];

			rate_control_rate_update(local, sband, rx->sta,
						 IEEE80211_RC_SMPS_CHANGED);
			goto handled;
		}
		default:
			goto invalid;
		}

		break;
	case WLAN_CATEGORY_BACK:
		if (sdata->vif.type != NL80211_IFTYPE_STATION &&
		    sdata->vif.type != NL80211_IFTYPE_MESH_POINT &&
		    sdata->vif.type != NL80211_IFTYPE_AP_VLAN &&
		    sdata->vif.type != NL80211_IFTYPE_AP &&
		    sdata->vif.type != NL80211_IFTYPE_ADHOC)
			break;

		/* verify action_code is present */
		if (len < IEEE80211_MIN_ACTION_SIZE + 1)
			break;

		switch (mgmt->u.action.u.addba_req.action_code) {
		case WLAN_ACTION_ADDBA_REQ:
			if (len < (IEEE80211_MIN_ACTION_SIZE +
				   sizeof(mgmt->u.action.u.addba_req)))
				goto invalid;
			break;
		case WLAN_ACTION_ADDBA_RESP:
			if (len < (IEEE80211_MIN_ACTION_SIZE +
				   sizeof(mgmt->u.action.u.addba_resp)))
				goto invalid;
			break;
		case WLAN_ACTION_DELBA:
			if (len < (IEEE80211_MIN_ACTION_SIZE +
				   sizeof(mgmt->u.action.u.delba)))
				goto invalid;
			break;
		default:
			goto invalid;
		}

		goto queue;
	case WLAN_CATEGORY_SPECTRUM_MGMT:
		if (local->hw.conf.channel->band != IEEE80211_BAND_5GHZ)
			break;

		if (sdata->vif.type != NL80211_IFTYPE_STATION)
			break;

		/* verify action_code is present */
		if (len < IEEE80211_MIN_ACTION_SIZE + 1)
			break;

		switch (mgmt->u.action.u.measurement.action_code) {
		case WLAN_ACTION_SPCT_MSR_REQ:
			if (len < (IEEE80211_MIN_ACTION_SIZE +
				   sizeof(mgmt->u.action.u.measurement)))
				break;
			ieee80211_process_measurement_req(sdata, mgmt, len);
			goto handled;
		case WLAN_ACTION_SPCT_CHL_SWITCH:
			if (len < (IEEE80211_MIN_ACTION_SIZE +
				   sizeof(mgmt->u.action.u.chan_switch)))
				break;

			if (sdata->vif.type != NL80211_IFTYPE_STATION)
				break;

			if (!ether_addr_equal(mgmt->bssid, sdata->u.mgd.bssid))
				break;

			goto queue;
		}
		break;
	case WLAN_CATEGORY_SA_QUERY:
		if (len < (IEEE80211_MIN_ACTION_SIZE +
			   sizeof(mgmt->u.action.u.sa_query)))
			break;

		switch (mgmt->u.action.u.sa_query.action) {
		case WLAN_ACTION_SA_QUERY_REQUEST:
			if (sdata->vif.type != NL80211_IFTYPE_STATION)
				break;
			ieee80211_process_sa_query_req(sdata, mgmt, len);
			goto handled;
		}
		break;
	case WLAN_CATEGORY_SELF_PROTECTED:
		switch (mgmt->u.action.u.self_prot.action_code) {
		case WLAN_SP_MESH_PEERING_OPEN:
		case WLAN_SP_MESH_PEERING_CLOSE:
		case WLAN_SP_MESH_PEERING_CONFIRM:
			if (!ieee80211_vif_is_mesh(&sdata->vif))
				goto invalid;
			if (sdata->u.mesh.security != IEEE80211_MESH_SEC_NONE)
				/* userspace handles this frame */
				break;
			goto queue;
		case WLAN_SP_MGK_INFORM:
		case WLAN_SP_MGK_ACK:
			if (!ieee80211_vif_is_mesh(&sdata->vif))
				goto invalid;
			break;
		}
		break;
	case WLAN_CATEGORY_MESH_ACTION:
		if (!ieee80211_vif_is_mesh(&sdata->vif))
			break;
		if (mesh_action_is_path_sel(mgmt) &&
		  (!mesh_path_sel_is_hwmp(sdata)))
			break;
		goto queue;
	}

	return RX_CONTINUE;

 invalid:
	status->rx_flags |= IEEE80211_RX_MALFORMED_ACTION_FRM;
	/* will return in the next handlers */
	return RX_CONTINUE;

 handled:
	if (rx->sta)
		rx->sta->rx_packets++;
	dev_kfree_skb(rx->skb);
	return RX_QUEUED;

 queue:
	rx->skb->pkt_type = IEEE80211_SDATA_QUEUE_TYPE_FRAME;
	skb_queue_tail(&sdata->skb_queue, rx->skb);
	ieee80211_queue_work(&local->hw, &sdata->work);
	if (rx->sta)
		rx->sta->rx_packets++;
	return RX_QUEUED;
}

static ieee80211_rx_result debug_noinline
ieee80211_rx_h_userspace_mgmt(struct ieee80211_rx_data *rx)
{
	struct ieee80211_rx_status *status = IEEE80211_SKB_RXCB(rx->skb);
	int sig = 0;

	/* skip known-bad action frames and return them in the next handler */
	if (status->rx_flags & IEEE80211_RX_MALFORMED_ACTION_FRM)
		return RX_CONTINUE;

	/*
	 * Getting here means the kernel doesn't know how to handle
	 * it, but maybe userspace does ... include returned frames
	 * so userspace can register for those to know whether ones
	 * it transmitted were processed or returned.
	 */

	if (rx->local->hw.flags & IEEE80211_HW_SIGNAL_DBM)
		sig = status->signal;

	if (cfg80211_rx_mgmt(rx->sdata->dev, status->freq, sig,
			     rx->skb->data, rx->skb->len,
			     GFP_ATOMIC)) {
		if (rx->sta)
			rx->sta->rx_packets++;
		dev_kfree_skb(rx->skb);
		return RX_QUEUED;
	}


	return RX_CONTINUE;
}

static ieee80211_rx_result debug_noinline
ieee80211_rx_h_action_return(struct ieee80211_rx_data *rx)
{
	struct ieee80211_local *local = rx->local;
	struct ieee80211_mgmt *mgmt = (struct ieee80211_mgmt *) rx->skb->data;
	struct sk_buff *nskb;
	struct ieee80211_sub_if_data *sdata = rx->sdata;
	struct ieee80211_rx_status *status = IEEE80211_SKB_RXCB(rx->skb);

	if (!ieee80211_is_action(mgmt->frame_control))
		return RX_CONTINUE;

	/*
	 * For AP mode, hostapd is responsible for handling any action
	 * frames that we didn't handle, including returning unknown
	 * ones. For all other modes we will return them to the sender,
	 * setting the 0x80 bit in the action category, as required by
	 * 802.11-2012 9.24.4.
	 * Newer versions of hostapd shall also use the management frame
	 * registration mechanisms, but older ones still use cooked
	 * monitor interfaces so push all frames there.
	 */
	if (!(status->rx_flags & IEEE80211_RX_MALFORMED_ACTION_FRM) &&
	    (sdata->vif.type == NL80211_IFTYPE_AP ||
	     sdata->vif.type == NL80211_IFTYPE_AP_VLAN))
		return RX_DROP_MONITOR;

	if (is_multicast_ether_addr(mgmt->da))
		return RX_DROP_MONITOR;

	/* do not return rejected action frames */
	if (mgmt->u.action.category & 0x80)
		return RX_DROP_UNUSABLE;

	nskb = skb_copy_expand(rx->skb, local->hw.extra_tx_headroom, 0,
			       GFP_ATOMIC);
	if (nskb) {
		struct ieee80211_mgmt *nmgmt = (void *)nskb->data;

		nmgmt->u.action.category |= 0x80;
		memcpy(nmgmt->da, nmgmt->sa, ETH_ALEN);
		memcpy(nmgmt->sa, rx->sdata->vif.addr, ETH_ALEN);

		memset(nskb->cb, 0, sizeof(nskb->cb));

		ieee80211_tx_skb(rx->sdata, nskb);
	}
	dev_kfree_skb(rx->skb);
	return RX_QUEUED;
}

static ieee80211_rx_result debug_noinline
ieee80211_rx_h_mgmt(struct ieee80211_rx_data *rx)
{
	struct ieee80211_sub_if_data *sdata = rx->sdata;
	struct ieee80211_mgmt *mgmt = (void *)rx->skb->data;
	__le16 stype;

	stype = mgmt->frame_control & cpu_to_le16(IEEE80211_FCTL_STYPE);

	if (!ieee80211_vif_is_mesh(&sdata->vif) &&
	    sdata->vif.type != NL80211_IFTYPE_ADHOC &&
	    sdata->vif.type != NL80211_IFTYPE_STATION)
		return RX_DROP_MONITOR;

	switch (stype) {
	case cpu_to_le16(IEEE80211_STYPE_AUTH):
	case cpu_to_le16(IEEE80211_STYPE_BEACON):
	case cpu_to_le16(IEEE80211_STYPE_PROBE_RESP):
		/* process for all: mesh, mlme, ibss */
		break;
	case cpu_to_le16(IEEE80211_STYPE_ASSOC_RESP):
	case cpu_to_le16(IEEE80211_STYPE_REASSOC_RESP):
	case cpu_to_le16(IEEE80211_STYPE_DEAUTH):
	case cpu_to_le16(IEEE80211_STYPE_DISASSOC):
		if (is_multicast_ether_addr(mgmt->da) &&
		    !is_broadcast_ether_addr(mgmt->da))
			return RX_DROP_MONITOR;

		/* process only for station */
		if (sdata->vif.type != NL80211_IFTYPE_STATION)
			return RX_DROP_MONITOR;
		break;
	case cpu_to_le16(IEEE80211_STYPE_PROBE_REQ):
		/* process only for ibss */
		if (sdata->vif.type != NL80211_IFTYPE_ADHOC)
			return RX_DROP_MONITOR;
		break;
	default:
		return RX_DROP_MONITOR;
	}

	/* queue up frame and kick off work to process it */
	rx->skb->pkt_type = IEEE80211_SDATA_QUEUE_TYPE_FRAME;
	skb_queue_tail(&sdata->skb_queue, rx->skb);
	ieee80211_queue_work(&rx->local->hw, &sdata->work);
	if (rx->sta)
		rx->sta->rx_packets++;

	return RX_QUEUED;
}

/* TODO: use IEEE80211_RX_FRAGMENTED */
static void ieee80211_rx_cooked_monitor(struct ieee80211_rx_data *rx,
					struct ieee80211_rate *rate)
{
	struct ieee80211_sub_if_data *sdata;
	struct ieee80211_local *local = rx->local;
	struct sk_buff *skb = rx->skb, *skb2;
	struct net_device *prev_dev = NULL;
	struct ieee80211_rx_status *status = IEEE80211_SKB_RXCB(skb);
	int needed_headroom;

	/*
	 * If cooked monitor has been processed already, then
	 * don't do it again. If not, set the flag.
	 */
	if (rx->flags & IEEE80211_RX_CMNTR)
		goto out_free_skb;
	rx->flags |= IEEE80211_RX_CMNTR;

	/* If there are no cooked monitor interfaces, just free the SKB */
	if (!local->cooked_mntrs)
		goto out_free_skb;

	/* room for the radiotap header based on driver features */
	needed_headroom = ieee80211_rx_radiotap_len(local, status);

	if (skb_headroom(skb) < needed_headroom &&
	    pskb_expand_head(skb, needed_headroom, 0, GFP_ATOMIC))
		goto out_free_skb;

	/* prepend radiotap information */
	ieee80211_add_rx_radiotap_header(local, skb, rate, needed_headroom,
					 false);

	skb_set_mac_header(skb, 0);
	skb->ip_summed = CHECKSUM_UNNECESSARY;
	skb->pkt_type = PACKET_OTHERHOST;
	skb->protocol = htons(ETH_P_802_2);

	list_for_each_entry_rcu(sdata, &local->interfaces, list) {
		if (!ieee80211_sdata_running(sdata))
			continue;

		if (sdata->vif.type != NL80211_IFTYPE_MONITOR ||
		    !(sdata->u.mntr_flags & MONITOR_FLAG_COOK_FRAMES))
			continue;

		if (prev_dev) {
			skb2 = skb_clone(skb, GFP_ATOMIC);
			if (skb2) {
				skb2->dev = prev_dev;
				netif_receive_skb(skb2);
			}
		}

		prev_dev = sdata->dev;
		sdata->dev->stats.rx_packets++;
		sdata->dev->stats.rx_bytes += skb->len;
	}

	if (prev_dev) {
		skb->dev = prev_dev;
		netif_receive_skb(skb);
		return;
	}

 out_free_skb:
	dev_kfree_skb(skb);
}

static void ieee80211_rx_handlers_result(struct ieee80211_rx_data *rx,
					 ieee80211_rx_result res)
{
	switch (res) {
	case RX_DROP_MONITOR:
		I802_DEBUG_INC(rx->sdata->local->rx_handlers_drop);
		if (rx->sta)
			rx->sta->rx_dropped++;
		/* fall through */
	case RX_CONTINUE: {
		struct ieee80211_rate *rate = NULL;
		struct ieee80211_supported_band *sband;
		struct ieee80211_rx_status *status;

		status = IEEE80211_SKB_RXCB((rx->skb));

		sband = rx->local->hw.wiphy->bands[status->band];
		if (!(status->flag & RX_FLAG_HT))
			rate = &sband->bitrates[status->rate_idx];

		ieee80211_rx_cooked_monitor(rx, rate);
		break;
		}
	case RX_DROP_UNUSABLE:
		I802_DEBUG_INC(rx->sdata->local->rx_handlers_drop);
		if (rx->sta)
			rx->sta->rx_dropped++;
		dev_kfree_skb(rx->skb);
		break;
	case RX_QUEUED:
		I802_DEBUG_INC(rx->sdata->local->rx_handlers_queued);
		break;
	}
}

static void ieee80211_rx_handlers(struct ieee80211_rx_data *rx)
{
	ieee80211_rx_result res = RX_DROP_MONITOR;
	struct sk_buff *skb;

#define CALL_RXH(rxh)			\
	do {				\
		res = rxh(rx);		\
		if (res != RX_CONTINUE)	\
			goto rxh_next;  \
	} while (0);

	spin_lock(&rx->local->rx_skb_queue.lock);
	if (rx->local->running_rx_handler)
		goto unlock;

	rx->local->running_rx_handler = true;

	while ((skb = __skb_dequeue(&rx->local->rx_skb_queue))) {
		spin_unlock(&rx->local->rx_skb_queue.lock);

		/*
		 * all the other fields are valid across frames
		 * that belong to an aMPDU since they are on the
		 * same TID from the same station
		 */
		rx->skb = skb;

		CALL_RXH(ieee80211_rx_h_decrypt)
		CALL_RXH(ieee80211_rx_h_check_more_data)
		CALL_RXH(ieee80211_rx_h_uapsd_and_pspoll)
		CALL_RXH(ieee80211_rx_h_sta_process)
		CALL_RXH(ieee80211_rx_h_defragment)
		CALL_RXH(ieee80211_rx_h_michael_mic_verify)
		/* must be after MMIC verify so header is counted in MPDU mic */
#ifdef CONFIG_MAC80211_MESH
		if (ieee80211_vif_is_mesh(&rx->sdata->vif))
			CALL_RXH(ieee80211_rx_h_mesh_fwding);
#endif
		CALL_RXH(ieee80211_rx_h_amsdu)
		CALL_RXH(ieee80211_rx_h_data)
		CALL_RXH(ieee80211_rx_h_ctrl);
		CALL_RXH(ieee80211_rx_h_mgmt_check)
		CALL_RXH(ieee80211_rx_h_action)
		CALL_RXH(ieee80211_rx_h_userspace_mgmt)
		CALL_RXH(ieee80211_rx_h_action_return)
		CALL_RXH(ieee80211_rx_h_mgmt)

 rxh_next:
		ieee80211_rx_handlers_result(rx, res);
		spin_lock(&rx->local->rx_skb_queue.lock);
#undef CALL_RXH
	}

	rx->local->running_rx_handler = false;

 unlock:
	spin_unlock(&rx->local->rx_skb_queue.lock);
}

static void ieee80211_invoke_rx_handlers(struct ieee80211_rx_data *rx)
{
	ieee80211_rx_result res = RX_DROP_MONITOR;

#define CALL_RXH(rxh)			\
	do {				\
		res = rxh(rx);		\
		if (res != RX_CONTINUE)	\
			goto rxh_next;  \
	} while (0);

	CALL_RXH(ieee80211_rx_h_passive_scan)
	CALL_RXH(ieee80211_rx_h_check)

	ieee80211_rx_reorder_ampdu(rx);

	ieee80211_rx_handlers(rx);
	return;

 rxh_next:
	ieee80211_rx_handlers_result(rx, res);

#undef CALL_RXH
}

/*
 * This function makes calls into the RX path, therefore
 * it has to be invoked under RCU read lock.
 */
void ieee80211_release_reorder_timeout(struct sta_info *sta, int tid)
{
	struct ieee80211_rx_data rx = {
		.sta = sta,
		.sdata = sta->sdata,
		.local = sta->local,
		/* This is OK -- must be QoS data frame */
		.security_idx = tid,
		.seqno_idx = tid,
		.flags = 0,
	};
	struct tid_ampdu_rx *tid_agg_rx;

	tid_agg_rx = rcu_dereference(sta->ampdu_mlme.tid_rx[tid]);
	if (!tid_agg_rx)
		return;

	spin_lock(&tid_agg_rx->reorder_lock);
	ieee80211_sta_reorder_release(sta->sdata, tid_agg_rx);
	spin_unlock(&tid_agg_rx->reorder_lock);

	ieee80211_rx_handlers(&rx);
}

/* main receive path */

static int prepare_for_handlers(struct ieee80211_rx_data *rx,
				struct ieee80211_hdr *hdr)
{
	struct ieee80211_sub_if_data *sdata = rx->sdata;
	struct sk_buff *skb = rx->skb;
	struct ieee80211_rx_status *status = IEEE80211_SKB_RXCB(skb);
	u8 *bssid = ieee80211_get_bssid(hdr, skb->len, sdata->vif.type);
	int multicast = is_multicast_ether_addr(hdr->addr1);

	switch (sdata->vif.type) {
	case NL80211_IFTYPE_STATION:
		if (!bssid && !sdata->u.mgd.use_4addr)
			return 0;
		if (!multicast &&
		    !ether_addr_equal(sdata->vif.addr, hdr->addr1)) {
			if (!(sdata->dev->flags & IFF_PROMISC) ||
			    sdata->u.mgd.use_4addr)
				return 0;
			status->rx_flags &= ~IEEE80211_RX_RA_MATCH;
		}
		break;
	case NL80211_IFTYPE_ADHOC:
		if (!bssid)
			return 0;
		if (ieee80211_is_beacon(hdr->frame_control)) {
			return 1;
		}
		else if (!ieee80211_bssid_match(bssid, sdata->u.ibss.bssid)) {
			if (!(status->rx_flags & IEEE80211_RX_IN_SCAN))
				return 0;
			status->rx_flags &= ~IEEE80211_RX_RA_MATCH;
		} else if (!multicast &&
			   !ether_addr_equal(sdata->vif.addr, hdr->addr1)) {
			if (!(sdata->dev->flags & IFF_PROMISC))
				return 0;
			status->rx_flags &= ~IEEE80211_RX_RA_MATCH;
		} else if (!rx->sta) {
			int rate_idx;
			if (status->flag & RX_FLAG_HT)
				rate_idx = 0; /* TODO: HT rates */
			else
				rate_idx = status->rate_idx;
			ieee80211_ibss_rx_no_sta(sdata, bssid, hdr->addr2,
						 BIT(rate_idx));
		}
		break;
	case NL80211_IFTYPE_MESH_POINT:
		if (!multicast &&
		    !ether_addr_equal(sdata->vif.addr, hdr->addr1)) {
			if (!(sdata->dev->flags & IFF_PROMISC))
				return 0;

			status->rx_flags &= ~IEEE80211_RX_RA_MATCH;
		}
		break;
	case NL80211_IFTYPE_AP_VLAN:
	case NL80211_IFTYPE_AP:
		if (!bssid) {
			if (!ether_addr_equal(sdata->vif.addr, hdr->addr1))
				return 0;
		} else if (!ieee80211_bssid_match(bssid,
					sdata->vif.addr)) {
			/*
			 * Accept public action frames even when the
			 * BSSID doesn't match, this is used for P2P
			 * and location updates. Note that mac80211
			 * itself never looks at these frames.
			 */
			if (!(status->rx_flags & IEEE80211_RX_IN_SCAN) &&
			    ieee80211_is_public_action(hdr, skb->len))
				return 1;
			if (!(status->rx_flags & IEEE80211_RX_IN_SCAN) &&
			    !ieee80211_is_beacon(hdr->frame_control))
				return 0;
			status->rx_flags &= ~IEEE80211_RX_RA_MATCH;
		}
		break;
	case NL80211_IFTYPE_WDS:
		if (bssid || !ieee80211_is_data(hdr->frame_control))
			return 0;
		if (!ether_addr_equal(sdata->u.wds.remote_addr, hdr->addr2))
			return 0;
		break;
	default:
		/* should never get here */
		WARN_ON(1);
		break;
	}

	return 1;
}

/*
 * This function returns whether or not the SKB
 * was destined for RX processing or not, which,
 * if consume is true, is equivalent to whether
 * or not the skb was consumed.
 */
static bool ieee80211_prepare_and_rx_handle(struct ieee80211_rx_data *rx,
					    struct sk_buff *skb, bool consume)
{
	struct ieee80211_local *local = rx->local;
	struct ieee80211_sub_if_data *sdata = rx->sdata;
	struct ieee80211_rx_status *status = IEEE80211_SKB_RXCB(skb);
	struct ieee80211_hdr *hdr = (void *)skb->data;
	int prepares;

	rx->skb = skb;
	status->rx_flags |= IEEE80211_RX_RA_MATCH;
	prepares = prepare_for_handlers(rx, hdr);

	if (!prepares)
		return false;

	if (!consume) {
		skb = skb_copy(skb, GFP_ATOMIC);
		if (!skb) {
			if (net_ratelimit())
				wiphy_debug(local->hw.wiphy,
					"failed to copy skb for %s\n",
					sdata->name);
			return true;
		}

		rx->skb = skb;
	}

	ieee80211_invoke_rx_handlers(rx);
	return true;
}

/*
 * This is the actual Rx frames handler. as it blongs to Rx path it must
 * be called with rcu_read_lock protection.
 */
static void __ieee80211_rx_handle_packet(struct ieee80211_hw *hw,
					 struct sk_buff *skb)
{
	struct ieee80211_rx_status *status = IEEE80211_SKB_RXCB(skb);
	struct ieee80211_local *local = hw_to_local(hw);
	struct ieee80211_sub_if_data *sdata;
	struct ieee80211_hdr *hdr;
	__le16 fc;
	struct ieee80211_rx_data rx;
	struct ieee80211_sub_if_data *prev;
	struct sta_info *sta, *tmp, *prev_sta;
	int err = 0;

	fc = ((struct ieee80211_hdr *)skb->data)->frame_control;
	memset(&rx, 0, sizeof(rx));
	rx.skb = skb;
	rx.local = local;

	if (ieee80211_is_data(fc) || ieee80211_is_mgmt(fc))
		local->dot11ReceivedFragmentCount++;

	if (unlikely(test_bit(SCAN_HW_SCANNING, &local->scanning) ||
		     test_bit(SCAN_ONCHANNEL_SCANNING, &local->scanning) ||
		     test_bit(SCAN_SW_SCANNING, &local->scanning)))
		status->rx_flags |= IEEE80211_RX_IN_SCAN;

	if (ieee80211_is_mgmt(fc))
		err = skb_linearize(skb);
	else
		err = !pskb_may_pull(skb, ieee80211_hdrlen(fc));

	if (err) {
		dev_kfree_skb(skb);
		return;
	}

	hdr = (struct ieee80211_hdr *)skb->data;
	ieee80211_parse_qos(&rx);
	ieee80211_verify_alignment(&rx);

	if (ieee80211_is_data(fc)) {
		prev_sta = NULL;

		for_each_sta_info(local, hdr->addr2, sta, tmp) {
			if (!prev_sta) {
				prev_sta = sta;
				continue;
			}

			rx.sta = prev_sta;
			rx.sdata = prev_sta->sdata;
			ieee80211_prepare_and_rx_handle(&rx, skb, false);

			prev_sta = sta;
		}

		if (prev_sta) {
			rx.sta = prev_sta;
			rx.sdata = prev_sta->sdata;

			if (ieee80211_prepare_and_rx_handle(&rx, skb, true))
				return;
			goto out;
		}
	}

	prev = NULL;

	list_for_each_entry_rcu(sdata, &local->interfaces, list) {
		if (!ieee80211_sdata_running(sdata))
			continue;

		if (sdata->vif.type == NL80211_IFTYPE_MONITOR ||
		    sdata->vif.type == NL80211_IFTYPE_AP_VLAN)
			continue;

		/*
		 * frame is destined for this interface, but if it's
		 * not also for the previous one we handle that after
		 * the loop to avoid copying the SKB once too much
		 */

		if (!prev) {
			prev = sdata;
			continue;
		}

		rx.sta = sta_info_get_bss(prev, hdr->addr2);
		rx.sdata = prev;
		ieee80211_prepare_and_rx_handle(&rx, skb, false);

		prev = sdata;
	}

	if (prev) {
		rx.sta = sta_info_get_bss(prev, hdr->addr2);
		rx.sdata = prev;

		if (ieee80211_prepare_and_rx_handle(&rx, skb, true))
			return;
	}

 out:
	dev_kfree_skb(skb);
}

/*
 * This is the receive path handler. It is called by a low level driver when an
 * 802.11 MPDU is received from the hardware.
 */
void ieee80211_rx(struct ieee80211_hw *hw, struct sk_buff *skb)
{
	struct ieee80211_local *local = hw_to_local(hw);
	struct ieee80211_rate *rate = NULL;
	struct ieee80211_supported_band *sband;
	struct ieee80211_rx_status *status = IEEE80211_SKB_RXCB(skb);

	WARN_ON_ONCE(softirq_count() == 0);

	if (WARN_ON(status->band < 0 ||
		    status->band >= IEEE80211_NUM_BANDS))
		goto drop;

	sband = local->hw.wiphy->bands[status->band];
	if (WARN_ON(!sband))
		goto drop;

	/*
	 * If we're suspending, it is possible although not too likely
	 * that we'd be receiving frames after having already partially
	 * quiesced the stack. We can't process such frames then since
	 * that might, for example, cause stations to be added or other
	 * driver callbacks be invoked.
	 */
	if (unlikely(local->quiescing || local->suspended))
		goto drop;

	/* We might be during a HW reconfig, prevent Rx for the same reason */
	if (unlikely(local->in_reconfig))
		goto drop;

	/*
	 * The same happens when we're not even started,
	 * but that's worth a warning.
	 */
	if (WARN_ON(!local->started))
		goto drop;

	if (likely(!(status->flag & RX_FLAG_FAILED_PLCP_CRC))) {
		/*
		 * Validate the rate, unless a PLCP error means that
		 * we probably can't have a valid rate here anyway.
		 */

		if (status->flag & RX_FLAG_HT) {
			/*
			 * rate_idx is MCS index, which can be [0-76]
			 * as documented on:
			 *
			 * http://wireless.kernel.org/en/developers/Documentation/ieee80211/802.11n
			 *
			 * Anything else would be some sort of driver or
			 * hardware error. The driver should catch hardware
			 * errors.
			 */
			if (WARN((status->rate_idx < 0 ||
				 status->rate_idx > 76),
				 "Rate marked as an HT rate but passed "
				 "status->rate_idx is not "
				 "an MCS index [0-76]: %d (0x%02x)\n",
				 status->rate_idx,
				 status->rate_idx))
				goto drop;
		} else {
			if (WARN_ON(status->rate_idx < 0 ||
				    status->rate_idx >= sband->n_bitrates))
				goto drop;
			rate = &sband->bitrates[status->rate_idx];
		}
	}

	status->rx_flags = 0;

	/*
	 * key references and virtual interfaces are protected using RCU
	 * and this requires that we are in a read-side RCU section during
	 * receive processing
	 */
	rcu_read_lock();

	/*
	 * Frames with failed FCS/PLCP checksum are not returned,
	 * all other frames are returned without radiotap header
	 * if it was previously present.
	 * Also, frames with less than 16 bytes are dropped.
	 */
	skb = ieee80211_rx_monitor(local, skb, rate);
	if (!skb) {
		rcu_read_unlock();
		return;
	}

	ieee80211_tpt_led_trig_rx(local,
			((struct ieee80211_hdr *)skb->data)->frame_control,
			skb->len);
	__ieee80211_rx_handle_packet(hw, skb);

	rcu_read_unlock();

	return;
 drop:
	kfree_skb(skb);
}
EXPORT_SYMBOL(ieee80211_rx);

/* This is a version of the rx handler that can be called from hard irq
 * context. Post the skb on the queue and schedule the tasklet */
void ieee80211_rx_irqsafe(struct ieee80211_hw *hw, struct sk_buff *skb)
{
	struct ieee80211_local *local = hw_to_local(hw);

	BUILD_BUG_ON(sizeof(struct ieee80211_rx_status) > sizeof(skb->cb));

	skb->pkt_type = IEEE80211_RX_MSG;
	skb_queue_tail(&local->skb_queue, skb);
	tasklet_schedule(&local->tasklet);
}
EXPORT_SYMBOL(ieee80211_rx_irqsafe);<|MERGE_RESOLUTION|>--- conflicted
+++ resolved
@@ -1133,38 +1133,18 @@
 	set_sta_flag(sta, WLAN_STA_PS_STA);
 	if (!(local->hw.flags & IEEE80211_HW_AP_LINK_PS))
 		drv_sta_notify(local, sdata, STA_NOTIFY_SLEEP, &sta->sta);
-<<<<<<< HEAD
-#ifdef CONFIG_MAC80211_VERBOSE_PS_DEBUG
-	pr_debug("%s: STA %pM aid %d enters power save mode\n",
-		 sdata->name, sta->sta.addr, sta->sta.aid);
-#endif /* CONFIG_MAC80211_VERBOSE_PS_DEBUG */
-=======
 	ps_dbg(sdata, "STA %pM aid %d enters power save mode\n",
 	       sta->sta.addr, sta->sta.aid);
->>>>>>> 42fb0b02
 }
 
 static void ap_sta_ps_end(struct sta_info *sta)
 {
-<<<<<<< HEAD
-#ifdef CONFIG_MAC80211_VERBOSE_PS_DEBUG
-	pr_debug("%s: STA %pM aid %d exits power save mode\n",
-		 sta->sdata->name, sta->sta.addr, sta->sta.aid);
-#endif /* CONFIG_MAC80211_VERBOSE_PS_DEBUG */
-
-	if (test_sta_flag(sta, WLAN_STA_PS_DRIVER)) {
-#ifdef CONFIG_MAC80211_VERBOSE_PS_DEBUG
-		pr_debug("%s: STA %pM aid %d driver-ps-blocked\n",
-			 sta->sdata->name, sta->sta.addr, sta->sta.aid);
-#endif /* CONFIG_MAC80211_VERBOSE_PS_DEBUG */
-=======
 	ps_dbg(sta->sdata, "STA %pM aid %d exits power save mode\n",
 	       sta->sta.addr, sta->sta.aid);
 
 	if (test_sta_flag(sta, WLAN_STA_PS_DRIVER)) {
 		ps_dbg(sta->sdata, "STA %pM aid %d driver-ps-blocked\n",
 		       sta->sta.addr, sta->sta.aid);
->>>>>>> 42fb0b02
 		return;
 	}
 
@@ -1394,19 +1374,7 @@
 	if (sdata->fragment_next >= IEEE80211_FRAGMENT_MAX)
 		sdata->fragment_next = 0;
 
-<<<<<<< HEAD
-	if (!skb_queue_empty(&entry->skb_list)) {
-#ifdef CONFIG_MAC80211_VERBOSE_DEBUG
-		struct ieee80211_hdr *hdr =
-			(struct ieee80211_hdr *) entry->skb_list.next->data;
-		pr_debug("%s: RX reassembly removed oldest fragment entry (idx=%d age=%lu seq=%d last_frag=%d addr1=%pM addr2=%pM\n",
-			 sdata->name, idx,
-			 jiffies - entry->first_frag_time, entry->seq,
-			 entry->last_frag, hdr->addr1, hdr->addr2);
-#endif
-=======
 	if (!skb_queue_empty(&entry->skb_list))
->>>>>>> 42fb0b02
 		__skb_queue_purge(&entry->skb_list);
 
 	__skb_queue_tail(&entry->skb_list, *skb); /* no need for locking */
